--- conflicted
+++ resolved
@@ -1,1693 +1,1548 @@
-
-def navigate_chart(direction):
-    selected = tree.selection()
-    items = tree.get_children()
-    if not selected or not items:
-        return
-    idx = items.index(selected[0])
-    if direction == "up" and idx > 0:
-        tree.selection_set(items[idx - 1])
-    elif direction == "down" and idx < len(items) - 1:
-        tree.selection_set(items[idx + 1])
-
-import os
-import sys
-import shutil
-import subprocess
-from pathlib import Path
-import tkinter as tk
-from tkinter import ttk, messagebox
-import math
-import pandas as pd
-import yfinance as yf
-import numpy as np
-import mplfinance as mpf
-from matplotlib.backends.backend_tkagg import FigureCanvasTkAgg
-import time
-import threading
-import signal
-import json
-from datetime import datetime, timedelta
-from typing import Any, Callable, Optional
-from urllib.error import URLError
-from urllib.request import urlopen
-import alpaca_trade_api as tradeapi
-from alpaca_trade_api.rest import TimeFrame
-
-from cup_handle_scanner import CupHandleHit, detect_cup_and_handle
-from double_bottom_scanner import DoubleBottomHit, scan_double_bottoms
-from pattern_scanner import (
-    AscendingTrianglePattern,
-    BreakawayGapPattern,
-    BullishFlagPattern,
-    BullishPennantPattern,
-    BullishRectanglePattern,
-    InverseHeadShouldersPattern,
-    RoundingBottomPattern,
-    detect_ascending_triangle,
-    detect_breakaway_gap,
-    detect_bullish_flag,
-    detect_bullish_pennant,
-    detect_bullish_rectangle,
-    detect_inverse_head_shoulders,
-    detect_rounding_bottom,
-    WATCHLIST_PATH,
-)
-
-API_KEY = 'PKWMYLAWJCU6ITACV6KP'
-API_SECRET = 'k8T9M3XdpVcNQudgPudCfqtkRJ0IUCChFSsKYe07'
-paper_api = tradeapi.REST(API_KEY, API_SECRET, 'https://paper-api.alpaca.markets', api_version='v2')
-live_api = tradeapi.REST(API_KEY, API_SECRET, 'https://api.alpaca.markets', api_version='v2')
-
-def is_crypto(symbol):
-    return symbol.endswith("USD") and len(symbol) > 3
-
-def get_api(symbol):
-    return live_api if is_crypto(symbol) else paper_api
-
-SCRIPT_DIR = Path(__file__).resolve().parent
-DATA_DIR = SCRIPT_DIR / "data"
-DATA_DIR.mkdir(parents=True, exist_ok=True)
-
-WATCHLIST_PATH.parent.mkdir(parents=True, exist_ok=True)
-
-root = tk.Tk()
-root.title("Stock Scanner GUI")
-root.geometry("1400x900")
-
-symbol_data = {}
-_long_name_cache = {}
-_institution_activity_cache: dict[str, tuple[float, list[dict[str, Any]]]] = {}
-_institution_snapshot_cache: dict[str, tuple[float, dict[str, Any]]] = {}
-INSTITUTION_CACHE_TTL = 60 * 30  # 30 minutes
-WATCHLIST_COLUMNS = ["symbol", "breakout_high", "rr_ratio", "target_price", "stop_loss", "timestamp", "pattern", "direction"]
-MONITOR_FILE = str(SCRIPT_DIR / "active_monitors.json")
-
-
-def _resolve_min_size(kwargs: dict[str, Any], fallback: int = 40) -> int:
-    window = kwargs.get("window")
-    flagpole_window = kwargs.get("flagpole_window")
-    cup_window = kwargs.get("cup_window")
-    handle_window = kwargs.get("handle_window")
-
-    if window is not None:
-        if flagpole_window:
-            return int(window) + int(flagpole_window)
-        return int(window)
-
-    if cup_window is not None and handle_window is not None:
-        return int(cup_window) + int(handle_window)
-
-    return fallback
-
-
-def _format_share_amount(value: Optional[float]) -> str:
-    if value is None:
-        return "0"
-    absolute = abs(value)
-    suffixes = ((1_000_000_000, "B"), (1_000_000, "M"), (1_000, "K"))
-    for threshold, suffix in suffixes:
-        if absolute >= threshold:
-            return f"{value / threshold:.1f}{suffix}"
-    return f"{value:.0f}"
-
-
-def _format_price(value: Optional[float]) -> str:
-    if value is None or (isinstance(value, (float, int)) and pd.isna(value)):
-        return "N/A"
-    try:
-        return f"${float(value):.2f}"
-    except (TypeError, ValueError):  # pragma: no cover - defensive
-        return str(value)
-
-
-def _format_percent(value: Optional[float], *, signed: bool = False) -> str:
-    if value is None or (isinstance(value, (float, int)) and pd.isna(value)):
-        return "N/A"
-    try:
-        numeric = float(value)
-    except (TypeError, ValueError):  # pragma: no cover - defensive
-        return str(value)
-
-    if signed:
-        return f"{numeric:+.2f}%"
-    return f"{numeric:.2f}%"
-
-
-def _format_int(value: Optional[float]) -> str:
-    if value is None or (isinstance(value, (float, int)) and pd.isna(value)):
-        return "N/A"
-    try:
-        return f"{int(value)}"
-    except (TypeError, ValueError):  # pragma: no cover - defensive
-        return str(value)
-
-
-def _format_shares(value: Optional[float]) -> str:
-    if value is None or (isinstance(value, (float, int)) and pd.isna(value)):
-        return "N/A"
-    return _format_share_amount(value)
-
-
-def _format_decimal(value: Optional[float], *, decimals: int = 2) -> str:
-    if value is None or (isinstance(value, (float, int)) and pd.isna(value)):
-        return "N/A"
-    try:
-        return f"{float(value):.{decimals}f}"
-    except (TypeError, ValueError):  # pragma: no cover - defensive
-        return str(value)
-
-
-def _normalise_report_date(raw: Any) -> str:
-    if raw is None:
-        return "N/A"
-    if isinstance(raw, str):
-        cleaned = raw.strip()
-        return cleaned or "N/A"
-    if isinstance(raw, (datetime, pd.Timestamp)):
-        return raw.strftime("%Y-%m-%d")
-    if pd.isna(raw):
-        return "N/A"
-    if isinstance(raw, (int, float)):
-        try:
-            return datetime.fromtimestamp(raw).strftime("%Y-%m-%d")
-        except (OverflowError, OSError, ValueError):
-            return str(raw)
-    return str(raw)
-
-
-def _parse_report_datetime(raw: Any) -> Optional[datetime]:
-    if raw in (None, "", "N/A"):
-        return None
-
-    if isinstance(raw, (int, float)):
-        for divisor in (1, 1000):
-            try:
-                parsed = datetime.fromtimestamp(raw / divisor)
-            except (OverflowError, OSError, ValueError):
-                continue
-            else:
-                if parsed.year >= 1970:
-                    return parsed
-        return None
-
-    try:
-        parsed = pd.to_datetime(raw, errors="coerce")
-    except Exception:  # pragma: no cover - defensive
-        return None
-
-    if pd.isna(parsed):
-        return None
-
-    if hasattr(parsed, "to_pydatetime"):
-        return parsed.to_pydatetime()
-
-    return None
-
-
-def money_flow_index(df: pd.DataFrame, period: int = 14) -> pd.Series:
-    typical_price = (df["High"] + df["Low"] + df["Close"]) / 3.0
-    raw_money_flow = typical_price * df["Volume"]
-
-    positive_flow = np.where(typical_price > typical_price.shift(1), raw_money_flow, 0.0)
-    negative_flow = np.where(typical_price < typical_price.shift(1), raw_money_flow, 0.0)
-
-    pos_mf = pd.Series(positive_flow, index=df.index).rolling(period, min_periods=period).sum()
-    neg_mf = pd.Series(negative_flow, index=df.index).rolling(period, min_periods=period).sum()
-
-    money_flow_ratio = pos_mf / neg_mf.replace(0, np.nan)
-    mfi = 100 - (100 / (1 + money_flow_ratio))
-    return mfi.fillna(method="bfill").fillna(50.0)
-
-
-def accumulation_distribution(df: pd.DataFrame) -> pd.Series:
-    clv = ((df["Close"] - df["Low"]) - (df["High"] - df["Close"])) / (df["High"] - df["Low"])
-    clv = clv.replace([np.inf, -np.inf], 0.0).fillna(0.0)
-    return (clv * df["Volume"]).cumsum()
-
-
-def slope(series: pd.Series, lookback: int = 60) -> float:
-    clean = series.dropna()
-    if len(clean) < lookback:
-        return float("nan")
-
-    y = clean.iloc[-lookback:].to_numpy(dtype=float)
-    x = np.arange(len(y))
-    denominator = x - x.mean()
-    denominator = np.sum(denominator ** 2)
-    if denominator == 0:
-        return float("nan")
-
-    numerator = np.sum((x - x.mean()) * (y - y.mean()))
-    return float(numerator / denominator)
-
-
-def fetch_institution_activity(symbol: str) -> tuple[list[dict[str, Any]], Optional[str]]:
-    now = time.time()
-    cached = _institution_activity_cache.get(symbol)
-    if cached and now - cached[0] < INSTITUTION_CACHE_TTL:
-        return cached[1], None
-
-    url = f"https://query2.finance.yahoo.com/v10/finance/quoteSummary/{symbol}?modules=institutionOwnership"
-    try:
-        with urlopen(url, timeout=10) as response:
-            payload = json.load(response)
-    except URLError as exc:
-        reason = getattr(exc, "reason", exc)
-        return [], f"Unable to load institutional activity ({reason})."
-    except Exception as exc:  # pragma: no cover - defensive
-        return [], f"Unable to load institutional activity ({exc})."
-
-    try:
-        results = payload.get("quoteSummary", {}).get("result", [])
-        if not results:
-            _institution_activity_cache[symbol] = (now, [])
-            return [], None
-        ownership = results[0].get("institutionOwnership", {})
-        raw_entries = ownership.get("ownershipList", [])
-    except AttributeError:
-        _institution_activity_cache[symbol] = (now, [])
-        return [], None
-
-    parsed_entries: list[dict[str, Any]] = []
-    for entry in raw_entries:
-        if not isinstance(entry, dict):
-            continue
-        net_activity = entry.get("netActivity")
-        purchased = entry.get("purchased")
-        sold = entry.get("soldOut")
-        organization = entry.get("organization") or "Unknown"
-        report_datetime = _parse_report_datetime(entry.get("reportDate"))
-        parsed_entries.append(
-            {
-                "organization": organization,
-                "net_activity": net_activity if net_activity is not None else 0,
-                "purchased": purchased if purchased is not None else 0,
-                "sold": sold if sold is not None else 0,
-                "report_date": _normalise_report_date(entry.get("reportDate")),
-                "report_datetime": report_datetime,
-            }
-        )
-
-    parsed_entries.sort(key=lambda item: abs(item.get("net_activity", 0)), reverse=True)
-    cutoff = datetime.utcnow() - timedelta(days=182)
-    recent_entries = [
-        entry for entry in parsed_entries if entry.get("report_datetime") and entry["report_datetime"] >= cutoff
-    ]
-
-    _institution_activity_cache[symbol] = (now, recent_entries)
-    return recent_entries, None
-
-
-def fetch_institution_snapshot(
-    symbol: str, price_history: Optional[pd.DataFrame] = None
-) -> tuple[dict[str, Any], Optional[str]]:
-    now = time.time()
-    cached = _institution_snapshot_cache.get(symbol)
-    if cached and now - cached[0] < INSTITUTION_CACHE_TTL:
-        return cached[1], None
-
-    required_cols = {"Open", "High", "Low", "Close", "Volume"}
-    hist = None
-    if price_history is not None:
-        normalized_columns = {str(col).strip().title() for col in price_history.columns}
-        if required_cols.issubset(normalized_columns):
-            hist = price_history.copy()
-
-    if hist is None or hist.empty:
-        try:
-            fetched = yf.download(symbol, period="1y", interval="1d", auto_adjust=False, progress=False)
-        except Exception as exc:  # pragma: no cover - network
-            return {}, f"Unable to load price history ({exc})."
-        hist = flatten_yf_columns(fetched)
-
-    if hist is None or hist.empty:
-        return {}, "Unable to load price history."
-
-    hist = hist.rename(columns=str.title)
-    if not required_cols.issubset(hist.columns):
-        return {}, "Incomplete price history for institutional summary."
-
-    hist = hist.sort_index()
-    ohlcv = hist[["Open", "High", "Low", "Close", "Volume"]].dropna()
-
-    if ohlcv.empty:
-        return {}, "Insufficient data for institutional summary."
-
-    mfi_14 = money_flow_index(ohlcv, period=14).iloc[-1]
-    ad_line = accumulation_distribution(ohlcv)
-    ad_slope_60 = slope(ad_line, lookback=60)
-    price_change_21d = float("nan")
-    if len(ohlcv) >= 21:
-        price_change_21d = (ohlcv["Close"].iloc[-1] / ohlcv["Close"].iloc[-21] - 1.0) * 100.0
-
-    close_price = float(ohlcv["Close"].iloc[-1])
-
-    inst_summary = {
-        "close": round(close_price, 2),
-        "mfi_14": round(float(mfi_14), 2) if not math.isnan(float(mfi_14)) else float("nan"),
-        "ad_slope_60": round(float(ad_slope_60), 2) if not math.isnan(ad_slope_60) else float("nan"),
-        "price_chg_21d_pct": round(float(price_change_21d), 2)
-        if not math.isnan(price_change_21d)
-        else float("nan"),
-        "inst_count": float("nan"),
-        "inst_shares_sum": float("nan"),
-        "inst_latest_report": None,
-        "pct_held_by_institutions": float("nan"),
-    }
-
-    try:
-        ticker = yf.Ticker(symbol)
-        holders = ticker.institutional_holders
-<<<<<<< HEAD
-        top_holders: list[dict[str, Any]] = []
-        if isinstance(holders, pd.DataFrame) and not holders.empty:
-            normalized = holders.copy()
-            normalized.columns = [str(col).strip().lower() for col in normalized.columns]
-
-            inst_summary["inst_count"] = float(len(normalized))
-
-            shares_column = next(
-                (col for col in ("shares", "share") if col in normalized.columns),
-                None,
-            )
-            if shares_column:
-                shares_series = pd.to_numeric(normalized[shares_column], errors="coerce")
-                inst_summary["inst_shares_sum"] = float(shares_series.fillna(0).sum())
-
-            date_column = next(
-                (col for col in ("date reported", "reportdate", "date") if col in normalized.columns),
-                None,
-            )
-            if date_column:
-                latest = pd.to_datetime(normalized[date_column], errors="coerce").max()
-                if pd.notna(latest):
-                    inst_summary["inst_latest_report"] = (
-                        latest.to_pydatetime() if hasattr(latest, "to_pydatetime") else latest
-                    )
-
-            name_column = next(
-                (col for col in ("holder", "name", "organization") if col in normalized.columns),
-                None,
-            )
-            value_column = next(
-                (col for col in ("value", "marketvalue", "market value") if col in normalized.columns),
-                None,
-            )
-            pct_column = next(
-                (
-                    col
-                    for col in ("pctheld", "% held", "%_held", "pct of shares held")
-                    if col in normalized.columns
-                ),
-                None,
-            )
-
-            def _coerce_float(value: Any) -> Optional[float]:
-                numeric = pd.to_numeric(pd.Series([value]), errors="coerce").iloc[0]
-                if pd.isna(numeric):
-                    return None
-                return float(numeric)
-
-            sort_key = shares_column or value_column
-            if sort_key:
-                sorted_rows = normalized.sort_values(sort_key, ascending=False)
-            else:
-                sorted_rows = normalized
-
-            for _, row in sorted_rows.head(2).iterrows():
-                shares_float = _coerce_float(row.get(shares_column) if shares_column else None)
-
-                value_float = _coerce_float(row.get(value_column) if value_column else None)
-
-                pct_float = _coerce_float(row.get(pct_column) if pct_column else None)
-                if pct_float is not None and pct_float <= 1:
-                    pct_float *= 100
-
-                report_value = row.get(date_column) if date_column else None
-                report_text = "N/A"
-                if report_value not in (None, "") and not pd.isna(report_value):
-                    report_text = _normalise_report_date(report_value)
-
-                top_holders.append(
-                    {
-                        "name": (row.get(name_column) if name_column else None) or "Unknown",
-                        "shares": shares_float,
-                        "value": value_float,
-                        "pct_held": pct_float,
-                        "report_date": report_text,
-                    }
-                )
-
-        inst_summary["top_holders"] = top_holders
-=======
-        if isinstance(holders, pd.DataFrame) and not holders.empty:
-            inst_summary["inst_count"] = float(holders.shape[0])
-            if "Shares" in holders.columns:
-                inst_summary["inst_shares_sum"] = float(holders["Shares"].fillna(0).sum())
-
-            for column_name in ("Date Reported", "Date", "date"):
-                if column_name in holders.columns:
-                    latest = pd.to_datetime(holders[column_name], errors="coerce").max()
-                    if pd.notna(latest):
-                        inst_summary["inst_latest_report"] = latest.to_pydatetime()
-                    break
->>>>>>> b1e61ba0
-
-        major = ticker.get_major_holders()
-        if isinstance(major, pd.DataFrame) and not major.empty:
-            major.columns = ["metric", "value"]
-            mask = major["metric"].str.contains("Institutions", case=False, na=False)
-            if mask.any():
-                inst_summary["pct_held_by_institutions"] = float(major.loc[mask, "value"].iloc[0])
-    except Exception as exc:  # pragma: no cover - network
-        return inst_summary, f"Unable to load institutional snapshot ({exc})."
-
-    _institution_snapshot_cache[symbol] = (now, inst_summary)
-    return inst_summary, None
-
-
-def _detect_with_trimming(
-    detector: Callable[..., Any],
-    df: pd.DataFrame,
-    *,
-    max_trim: int = 10,
-    min_size: Optional[int] = None,
-    **kwargs: Any,
-):
-    if min_size is None:
-        min_size = _resolve_min_size(kwargs, fallback=40)
-
-    for trim in range(1, max_trim + 1):
-        if len(df) - trim < min_size:
-            break
-        trimmed = df.iloc[:-trim]
-        result = detector(trimmed, **kwargs)
-        if result:
-            return result
-
-    return None
-
-
-def _scan_with_trimming(
-    scanner: Callable[..., Any],
-    df: pd.DataFrame,
-    *,
-    max_trim: int = 10,
-    min_size: Optional[int] = None,
-    **kwargs: Any,
-):
-    if min_size is None:
-        min_size = _resolve_min_size(kwargs, fallback=40)
-
-    for trim in range(1, max_trim + 1):
-        if len(df) - trim < min_size:
-            break
-        trimmed = df.iloc[:-trim]
-        results = scanner(trimmed, **kwargs)
-        if results:
-            return results
-
-    return []
-
-def save_active_monitor(iid):
-    data = order_tree.item(iid)['values']
-    monitor_entry = {
-        "symbol": data[0],
-        "qty": float(data[1]),
-        "entry": float(data[2]),
-        "stop": float(data[3]),
-        "status": data[4]
-    }
-    if os.path.exists(MONITOR_FILE):
-        with open(MONITOR_FILE, 'r') as f:
-            monitors = json.load(f)
-    else:
-        monitors = []
-    for mon in monitors:
-        if mon["symbol"] == monitor_entry["symbol"] and mon["entry"] == monitor_entry["entry"]:
-            return
-    monitors.append(monitor_entry)
-    with open(MONITOR_FILE, 'w') as f:
-        json.dump(monitors, f)
-
-def rerun_stop_loss_monitors():
-    if not os.path.exists(MONITOR_FILE):
-        messagebox.showinfo("Reload Monitors", "No saved monitors to reload.")
-        return
-
-    with open(MONITOR_FILE, 'r') as f:
-        monitors = json.load(f)
-
-    existing_orders = set()
-    for iid in order_tree.get_children():
-        val = order_tree.item(iid)["values"]
-        if len(val) >= 3:
-            try:
-                existing_orders.add((val[0], float(val[2])))
-            except Exception:
-                continue
-
-    for entry in monitors:
-        key = (entry['symbol'], float(entry['entry']))
-        already_in_gui = key in existing_orders
-
-        alpaca = get_api(entry['symbol'])
-        try:
-            open_orders = alpaca.list_orders(status="open")
-            already_ordered = any(
-                o.symbol == entry['symbol'] and
-                o.side == 'buy' and
-                o.status in ['accepted', 'new']
-                for o in open_orders
-            )
-        except Exception as e:
-            print(f"[Monitor] Error checking Alpaca orders: {e}")
-            already_ordered = False
-
-        if already_in_gui:
-            print(f"[Reload] Skipping GUI duplicate: {key}")
-            continue
-
-        print(f"[Reload] Monitoring {entry['symbol']} @ {entry['entry']} (already_ordered={already_ordered})")
-        iid = order_tree.insert("", "end", values=(entry['symbol'], entry['qty'], entry['entry'], entry['stop'], "Monitoring...", ""))
-
-        if already_ordered:
-            print(f"[Reload] Skipping order placement for {entry['symbol']} (already open). Monitoring only.")
-            continue
-
-        monitor_order(iid, entry['symbol'], entry['entry'], entry['stop'])
-
-def monitor_order(iid, symbol, entry, stop):
-    def monitor():
-        try:
-            qty = float(order_tree.set(iid, "Shares"))
-            alpaca = get_api(symbol)
-            save_active_monitor(iid)
-            try:
-                order = alpaca.submit_order(symbol=symbol, qty=qty, side='buy', type='market', time_in_force='gtc')
-            except Exception as e:
-                if "rejected by user request" in str(e).lower():
-                    order_tree.set(iid, "Status", "Error: trading is disabled in account settings")
-                else:
-                    try:
-                        order = alpaca.submit_order(symbol=symbol, qty=qty, side='buy', type='limit', time_in_force='gtc', extended_hours=True, limit_price=entry)
-                        order_tree.set(iid, "Status", "Buy Order Placed")
-                        order_tree.set(iid, "order_id", order.id)
-                    except Exception as e2:
-                        order_tree.set(iid, "Status", f"Error: {e2}")
-                        return
-                return
-            order_tree.set(iid, "Status", "Buy Order Placed")
-            order_tree.set(iid, "order_id", order.id)
-            while True:
-                bars = list(alpaca.get_bars(symbol, TimeFrame.Minute, limit=1))
-                print(f"[Monitor] Checking {symbol}: Latest Price = {bars[-1].c if bars else 'N/A'} | Stop Loss = {stop}")
-                if not bars:
-                    time.sleep(10)
-                    continue
-                current_price = bars[-1].c
-                if current_price <= stop:
-                    try:
-                        order = alpaca.submit_order(symbol=symbol, qty=qty, side='sell', type='market', time_in_force='gtc')
-                    except Exception:
-                        order = alpaca.submit_order(symbol=symbol, qty=qty, side='sell', type='limit', time_in_force='gtc', extended_hours=True, limit_price=stop)
-                    order_tree.set(iid, "Status", "Stop Loss Triggered — Sell Order Placed")
-                    break
-                time.sleep(10)
-        except Exception as e:
-            order_tree.set(iid, "Status", f"Error: {e}")
-    threading.Thread(target=monitor, daemon=True).start()
-
-def place_order():
-    symbol = symbol_var.get().strip().upper()
-    qty = qty_var.get().strip()
-    entry = entry_var.get().strip()
-    sl = sl_var.get().strip()
-    if not symbol or not qty or not entry or not sl:
-        messagebox.showerror("Error", "All fields required.")
-        return
-    try:
-        entry = float(entry)
-        sl = float(sl)
-        qty = round(float(qty), 6)
-    except ValueError:
-        messagebox.showerror("Error", "Invalid number input.")
-        return
-    iid = order_tree.insert("", "end", values=(symbol, qty, entry, sl, "Waiting...", ""))
-    monitor_order(iid, symbol, entry, sl)
-
-def delete_selected_order():
-    selected = order_tree.selection()
-    if not selected:
-        messagebox.showinfo("Delete Order", "No order selected.")
-        return
-    for item in selected:
-        order_id = order_tree.set(item, "order_id")
-        symbol = order_tree.set(item, "Symbol")
-        if order_id:
-            try:
-                get_api(symbol).cancel_order(order_id)
-            except Exception as e:
-                messagebox.showwarning("Cancel Order", f"Could not cancel Alpaca order:\n{e}")
-        order_tree.delete(item)
-
-scan_status_var = None
-scan_button = None
-is_scanning = False
-
-
-def run_scan():
-    global is_scanning
-
-    if is_scanning or scan_status_var is None or scan_button is None:
-        return
-
-    script_path = Path(__file__).with_name("pattern_scanner.py")
-    if not script_path.exists():
-        messagebox.showerror("Pattern Scanner", f"Scanner script not found: {script_path}")
-        return
-
-    is_scanning = True
-    scan_status_var.set("Running…")
-    scan_button.config(state="disabled")
-
-    def worker():
-        try:
-            subprocess.run([sys.executable, str(script_path)], check=True)
-        except subprocess.CalledProcessError as exc:
-            status = f"Failed (code {exc.returncode})"
-        except Exception as exc:  # pragma: no cover - GUI feedback path
-            status = f"Error: {exc}"
-        else:
-            status = "Completed"
-
-        def finalize():
-            global is_scanning
-            scan_status_var.set(status)
-            scan_button.config(state="normal")
-            if status == "Completed":
-                load_watchlist()
-            is_scanning = False
-
-        root.after(0, finalize)
-
-    threading.Thread(target=worker, daemon=True).start()
-
-def _flatten_columns(columns) -> list[str]:
-    expected_labels = {"open", "high", "low", "close", "volume"}
-    get_level = getattr(columns, "get_level_values", None)
-    nlevels = getattr(columns, "nlevels", 1)
-
-    if callable(get_level):
-        for level in range(nlevels):
-            level_values = list(get_level(level))
-            normalized = {str(value).lower() for value in level_values}
-            if expected_labels.issubset(normalized):
-                return [str(value) for value in level_values]
-
-    flattened: list[str] = []
-    for column in columns:
-        if isinstance(column, tuple):
-            parts = [str(part) for part in column if part not in (None, "")]
-            chosen = next(
-                (
-                    part
-                    for part in parts
-                    if isinstance(part, str) and part.lower() in expected_labels
-                ),
-                None,
-            )
-            flattened.append(chosen if chosen is not None else "_".join(parts))
-        else:
-            flattened.append(str(column))
-
-    return flattened
-
-
-def flatten_yf_columns(df):
-    columns = getattr(df, "columns", None)
-    multi_index_cls = getattr(pd, "MultiIndex", None)
-
-    if columns is None:
-        return df
-
-    is_multi_index = False
-    if multi_index_cls is not None and isinstance(columns, multi_index_cls):
-        is_multi_index = True
-    elif getattr(columns, "nlevels", 1) > 1:
-        is_multi_index = True
-
-    if is_multi_index:
-        df.columns = _flatten_columns(columns)
-        duplicated = getattr(df.columns, "duplicated", None)
-        if callable(duplicated):
-            df = df.loc[:, ~duplicated()]
-
-    return df
-
-def download_all_data():
-    symbol_data.clear()
-    if not WATCHLIST_PATH.exists():
-        return
-    df = pd.read_csv(WATCHLIST_PATH)
-    for sym in df["symbol"]:
-        try:
-            data = yf.download(sym, period="12mo", progress=False)
-            data = flatten_yf_columns(data)
-            symbol_data[sym] = data
-            data.to_csv(DATA_DIR / f"{sym}.csv")
-        except Exception as e:
-            print(f"Download failed for {sym}: {e}")
-
-def show_candlestick():
-    import matplotlib.pyplot as plt
-    import matplotlib.dates as mdates
-    import matplotlib.ticker as mticker
-
-    sel = tree.selection()
-    if not sel:
-        return
-    row_values = tree.item(sel[0])["values"]
-    sym = row_values[0]
-    pattern_name = ""
-    if len(row_values) > 6 and row_values[6]:
-        pattern_name = str(row_values[6])
-    data_file = DATA_DIR / f"{sym}.csv"
-    if sym not in symbol_data:
-        if data_file.exists():
-            symbol_data[sym] = pd.read_csv(data_file, index_col=0, parse_dates=True)
-        else:
-            df = yf.download(sym, period="12mo", auto_adjust=False, progress=False)
-            df = flatten_yf_columns(df)
-            if df.empty:
-                messagebox.showinfo("Chart", f"No data available for {sym}.")
-                return
-            symbol_data[sym] = df
-            df.to_csv(data_file)
-
-    df = symbol_data[sym]
-    for w in chart_frame.winfo_children():
-        w.destroy()
-
-    snapshot_summary, snapshot_error = fetch_institution_snapshot(sym, df)
-    activity_entries, activity_error = fetch_institution_activity(sym)
-
-    info_panel = tk.Frame(chart_frame, bg="#f5f5f5", width=260)
-    info_panel.pack(side="left", fill="y", padx=(0, 10), pady=5)
-    info_panel.pack_propagate(False)
-
-    tk.Label(
-        info_panel,
-        text="Institutional Activity",
-        font=("Arial", 12, "bold"),
-        anchor="w",
-        bg="#f5f5f5",
-    ).pack(fill="x")
-
-    content_pad = {"fill": "x", "anchor": "w", "padx": 4, "pady": 2}
-
-    if snapshot_summary:
-        tk.Label(
-            info_panel,
-            text=f"Last close: {_format_price(snapshot_summary.get('close'))}",
-            justify="left",
-            wraplength=240,
-            bg="#f5f5f5",
-            anchor="w",
-        ).pack(**content_pad)
-
-        price_change = snapshot_summary.get("price_chg_21d_pct")
-        change_value = (
-            price_change
-            if isinstance(price_change, (int, float)) and not pd.isna(price_change)
-            else None
-        )
-        if change_value is None or change_value == 0:
-            change_color = "#333333"
-        elif change_value > 0:
-            change_color = "green"
-        else:
-            change_color = "red"
-        tk.Label(
-            info_panel,
-            text=f"21-day change: {_format_percent(price_change, signed=True)}",
-            justify="left",
-            wraplength=240,
-            fg=change_color,
-            bg="#f5f5f5",
-            anchor="w",
-        ).pack(**content_pad)
-
-        tk.Label(
-            info_panel,
-            text=f"MFI (14): {_format_decimal(snapshot_summary.get('mfi_14'))}",
-            justify="left",
-            wraplength=240,
-            bg="#f5f5f5",
-            anchor="w",
-        ).pack(**content_pad)
-
-        tk.Label(
-            info_panel,
-            text=f"A/D slope (60): {_format_decimal(snapshot_summary.get('ad_slope_60'))}",
-            justify="left",
-            wraplength=240,
-            bg="#f5f5f5",
-            anchor="w",
-        ).pack(**content_pad)
-
-        tk.Label(
-            info_panel,
-            text=f"Institutional filers: {_format_int(snapshot_summary.get('inst_count'))}",
-            justify="left",
-            wraplength=240,
-            bg="#f5f5f5",
-            anchor="w",
-        ).pack(**content_pad)
-
-        tk.Label(
-            info_panel,
-            text=f"Institutional shares: {_format_shares(snapshot_summary.get('inst_shares_sum'))}",
-            justify="left",
-            wraplength=240,
-            bg="#f5f5f5",
-            anchor="w",
-        ).pack(**content_pad)
-
-        latest_report = snapshot_summary.get("inst_latest_report")
-        if isinstance(latest_report, datetime):
-            latest_report_text = latest_report.strftime("%Y-%m-%d")
-        else:
-            latest_report_text = "N/A"
-
-        tk.Label(
-            info_panel,
-            text=f"Latest 13F report: {latest_report_text}",
-            justify="left",
-            wraplength=240,
-            bg="#f5f5f5",
-            anchor="w",
-        ).pack(**content_pad)
-
-        tk.Label(
-            info_panel,
-            text=f"% held by institutions: {_format_percent(snapshot_summary.get('pct_held_by_institutions'))}",
-            justify="left",
-            wraplength=240,
-            bg="#f5f5f5",
-            anchor="w",
-        ).pack(**content_pad)
-
-<<<<<<< HEAD
-        top_holders = snapshot_summary.get("top_holders") or []
-        if top_holders:
-            tk.Label(
-                info_panel,
-                text="Top institutional holders",
-                font=("Arial", 11, "bold"),
-                bg="#f5f5f5",
-                anchor="w",
-            ).pack(fill="x", padx=4, pady=(8, 2))
-
-            for holder in top_holders:
-                holder_frame = tk.Frame(info_panel, bg="#f5f5f5")
-                holder_frame.pack(fill="x", padx=2, pady=(4, 2))
-
-                tk.Label(
-                    holder_frame,
-                    text=holder.get("name", "Unknown"),
-                    font=("Arial", 10, "bold"),
-                    bg="#f5f5f5",
-                    anchor="w",
-                    justify="left",
-                    wraplength=240,
-                ).pack(fill="x")
-
-                tk.Label(
-                    holder_frame,
-                    text=f"Shares: {_format_shares(holder.get('shares'))}",
-                    bg="#f5f5f5",
-                    anchor="w",
-                ).pack(**content_pad)
-
-                value = holder.get("value")
-                if value not in (None, "", "N/A") and not pd.isna(value):
-                    tk.Label(
-                        holder_frame,
-                        text=f"Value: {_format_price(value)}",
-                        bg="#f5f5f5",
-                        anchor="w",
-                    ).pack(**content_pad)
-
-                pct_held = holder.get("pct_held")
-                if pct_held not in (None, "", "N/A") and not pd.isna(pct_held):
-                    tk.Label(
-                        holder_frame,
-                        text=f"Ownership: {_format_percent(pct_held)}",
-                        bg="#f5f5f5",
-                        anchor="w",
-                    ).pack(**content_pad)
-
-                report_date_text = holder.get("report_date", "N/A")
-                if report_date_text and report_date_text != "N/A":
-                    tk.Label(
-                        holder_frame,
-                        text=f"Reported: {report_date_text}",
-                        fg="#666666",
-                        bg="#f5f5f5",
-                        anchor="w",
-                    ).pack(**content_pad)
-
-=======
->>>>>>> b1e61ba0
-    if snapshot_error:
-        tk.Label(
-            info_panel,
-            text=snapshot_error,
-            justify="left",
-            wraplength=240,
-            fg="red",
-            bg="#f5f5f5",
-            anchor="w",
-        ).pack(fill="x", padx=4, pady=(4, 2))
-
-    ttk.Separator(info_panel, orient="horizontal").pack(fill="x", padx=4, pady=(4, 4))
-
-    if activity_error:
-        tk.Label(
-            info_panel,
-            text=activity_error,
-            justify="left",
-            wraplength=240,
-            fg="red",
-            bg="#f5f5f5",
-            anchor="w",
-        ).pack(fill="x", padx=4, pady=6)
-    elif not activity_entries:
-        tk.Label(
-            info_panel,
-            text="No institutional accumulation or selling reported in the past 6 months.",
-            justify="left",
-            wraplength=240,
-            bg="#f5f5f5",
-            anchor="w",
-        ).pack(fill="x", padx=4, pady=6)
-    else:
-        total_net = sum(entry.get("net_activity", 0) or 0 for entry in activity_entries)
-        net_color = "green" if total_net > 0 else "red" if total_net < 0 else "#555555"
-        tk.Label(
-            info_panel,
-            text=f"Net activity (6M): {_format_share_amount(total_net)} shares",
-            fg=net_color,
-            bg="#f5f5f5",
-            anchor="w",
-        ).pack(fill="x", padx=4, pady=(6, 2))
-
-        top_accumulators = sorted(
-            (entry for entry in activity_entries if (entry.get("net_activity", 0) or 0) > 0),
-            key=lambda entry: entry.get("net_activity", 0) or 0,
-            reverse=True,
-        )[:3]
-        top_sellers = sorted(
-            (entry for entry in activity_entries if (entry.get("net_activity", 0) or 0) < 0),
-            key=lambda entry: entry.get("net_activity", 0) or 0,
-        )[:3]
-
-        if not top_accumulators and not top_sellers:
-            tk.Label(
-                info_panel,
-                text="No institutional accumulation or selling in the past 6 months.",
-                justify="left",
-                wraplength=240,
-                bg="#f5f5f5",
-                anchor="w",
-            ).pack(fill="x", padx=4, pady=6)
-
-        def _render_section(title: str, entries: list[dict[str, Any]], positive: bool) -> None:
-            if not entries:
-                return
-
-            tk.Label(
-                info_panel,
-                text=title,
-                font=("Arial", 11, "bold"),
-                bg="#f5f5f5",
-                anchor="w",
-            ).pack(fill="x", padx=4, pady=(8, 2))
-
-            for entry in entries:
-                frame = tk.Frame(info_panel, bg="#f5f5f5")
-                frame.pack(fill="x", padx=2, pady=(4, 0))
-
-                tk.Label(
-                    frame,
-                    text=entry.get("organization", "Unknown"),
-                    font=("Arial", 10, "bold"),
-                    bg="#f5f5f5",
-                    anchor="w",
-                    justify="left",
-                    wraplength=240,
-                ).pack(fill="x")
-
-                net_value = entry.get("net_activity", 0) or 0
-                action_color = "green" if positive else "red"
-                net_display = _format_share_amount(abs(net_value))
-                action_text = "Accumulated" if positive else "Sold"
-
-                tk.Label(
-                    frame,
-                    text=f"{action_text}: {net_display} shares",
-                    fg=action_color,
-                    bg="#f5f5f5",
-                    anchor="w",
-                ).pack(**content_pad)
-
-                tk.Label(
-                    frame,
-                    text=f"Report: {entry.get('report_date', 'N/A')}",
-                    fg="#666666",
-                    bg="#f5f5f5",
-                    anchor="w",
-                ).pack(**content_pad)
-
-        _render_section("Top accumulators (6M)", top_accumulators, True)
-        _render_section("Top sellers (6M)", top_sellers, False)
-
-    canvas_container = tk.Frame(chart_frame)
-    canvas_container.pack(side="left", fill="both", expand=True)
-
-    price_columns = ['Open', 'High', 'Low', 'Close', 'Volume']
-    plot_df = df[price_columns].dropna().copy()
-    if plot_df.empty:
-        messagebox.showinfo("Chart", f"No complete OHLC data available for {sym}.")
-        return
-
-    plot_df.sort_index(inplace=True)
-    analysis_df = plot_df[['Open', 'High', 'Low', 'Close', 'Volume']].rename(columns=lambda c: c.lower())
-    plot_df['Date'] = mdates.date2num(plot_df.index.to_pydatetime())
-    ohlc = plot_df[['Date', 'Open', 'High', 'Low', 'Close']].values
-
-    price_min = plot_df['Low'].min()
-    price_max = plot_df['High'].max()
-    price_range = price_max - price_min
-
-    if price_range == 0:
-        price_range = max(price_max * 0.01, 0.5)
-
-    target_bins = 60
-    bin_size = max(price_range / target_bins, 0.01)
-
-    bins = np.arange(price_min, price_max + bin_size, bin_size)
-    if bins[-1] < price_max:
-        bins = np.append(bins, price_max)
-
-    price_levels = 0.5 * (bins[1:] + bins[:-1])
-    # Build a price-volume profile that aligns each candle's volume with the
-    # actual price range traded during that candle.  Distributing volume across
-    # the high/low range ties the histogram bars to the price axis instead of
-    # assigning all of the volume to the closing price.
-    volume_by_price = pd.Series(0.0, index=price_levels)
-
-    bin_low_edges = bins[:-1]
-    bin_high_edges = bins[1:]
-
-    for _, row in plot_df.iterrows():
-        low = row['Low']
-        high = row['High']
-        volume = row['Volume']
-
-        if pd.isna(low) or pd.isna(high) or pd.isna(volume):
-            continue
-
-        if high == low:
-            bin_idx = np.searchsorted(bins, high, side='right') - 1
-            bin_idx = min(max(bin_idx, 0), len(price_levels) - 1)
-            volume_by_price.iloc[bin_idx] += volume
-            continue
-
-        start_idx = np.searchsorted(bins, low, side='right') - 1
-        end_idx = np.searchsorted(bins, high, side='right') - 1
-
-        start_idx = max(start_idx, 0)
-        end_idx = min(end_idx, len(price_levels) - 1)
-
-        if end_idx < start_idx:
-            continue
-
-        relevant_lows = bin_low_edges[start_idx:end_idx + 1]
-        relevant_highs = bin_high_edges[start_idx:end_idx + 1]
-
-        overlaps = np.minimum(high, relevant_highs) - np.maximum(low, relevant_lows)
-        overlaps = np.clip(overlaps, 0, None)
-        total_overlap = overlaps.sum()
-
-        if total_overlap <= 0:
-            continue
-
-        volume_distribution = volume * (overlaps / total_overlap)
-        volume_by_price.iloc[start_idx:end_idx + 1] += volume_distribution
-    norm_denominator = volume_by_price.max()
-    norm_vol = volume_by_price / norm_denominator if norm_denominator else volume_by_price
-
-    fig = plt.figure(figsize=(12, 6))
-    gs = fig.add_gridspec(3, 2, width_ratios=[20, 5], height_ratios=[3, 1, 1], hspace=0.05, wspace=0.05)
-
-    ax_price = fig.add_subplot(gs[0, 0])
-    ax_volume = fig.add_subplot(gs[1, 0], sharex=ax_price)
-    ax_rsi = fig.add_subplot(gs[2, 0], sharex=ax_price)
-    ax_vp = fig.add_subplot(gs[0, 1], sharey=ax_price)
-    for row in (1, 2):
-        fig.add_subplot(gs[row, 1]).axis('off')
-
-    for t, o, h, l, c in ohlc:
-        color = 'green' if c >= o else 'red'
-        ax_price.plot([t, t], [l, h], color='black')
-        ax_price.add_patch(plt.Rectangle((t - 0.2, min(o, c)), 0.4, abs(c - o), color=color))
-
-    overlay_added = False
-
-    if pattern_name:
-        name_lower = pattern_name.strip().lower()
-        if name_lower == "double bottom":
-            hits = scan_double_bottoms(analysis_df, window=60)
-            if not hits:
-                hits = scan_double_bottoms(analysis_df, window=60, require_breakout=False)
-            if not hits:
-                hits = _scan_with_trimming(scan_double_bottoms, analysis_df, window=60)
-            if not hits:
-                hits = _scan_with_trimming(
-                    scan_double_bottoms,
-                    analysis_df,
-                    window=60,
-                    require_breakout=False,
-                )
-            if hits:
-                hit = max(hits, key=lambda h: h.right_idx)
-                if isinstance(hit, DoubleBottomHit):
-                    try:
-                        left_idx = hit.left_idx
-                        right_idx = hit.right_idx
-                        support = hit.support
-
-                        if 0 <= left_idx < len(plot_df) and 0 <= right_idx < len(plot_df):
-                            ax_price.axhline(support, color='#1f77b4', linestyle='--', linewidth=1.5, label='Support')
-                            overlay_added = True
-
-                            ax_price.scatter(
-                                [plot_df['Date'].iloc[left_idx], plot_df['Date'].iloc[right_idx]],
-                                [hit.left_low, hit.right_low],
-                                color='#d62728',
-                                zorder=5,
-                                label='Swing Low',
-                            )
-                            overlay_added = True
-
-                            indices = np.arange(left_idx, right_idx + 1)
-                            highs_segment = analysis_df['high'].iloc[left_idx:right_idx + 1].to_numpy()
-                            if highs_segment.size >= 2 and np.all(np.isfinite(highs_segment)):
-                                slope, intercept = np.polyfit(indices, highs_segment, 1)
-                                line_idx = np.array([left_idx, right_idx])
-                                line_prices = slope * line_idx + intercept
-                                line_dates = plot_df['Date'].iloc[[left_idx, right_idx]].to_numpy()
-                                ax_price.plot(line_dates, line_prices, color='#9467bd', linewidth=1.5, label='Neckline')
-                                overlay_added = True
-
-                                if hit.breakout_idx is not None and 0 <= hit.breakout_idx < len(plot_df):
-                                    breakout_date = plot_df['Date'].iloc[hit.breakout_idx]
-                                    breakout_price = hit.breakout_price if hit.breakout_price is not None else float(
-                                        slope * hit.breakout_idx + intercept
-                                    )
-                                    ax_price.scatter(
-                                        [breakout_date],
-                                        [breakout_price],
-                                        color='#ff7f0e',
-                                        marker='^',
-                                        s=60,
-                                        zorder=6,
-                                        label='Breakout',
-                                    )
-                                    overlay_added = True
-                    except Exception:
-                        pass
-        elif name_lower == "cup and handle":
-            hit = detect_cup_and_handle(analysis_df, cup_window=60, handle_window=15)
-            if not hit:
-                hit = _detect_with_trimming(
-                    detect_cup_and_handle,
-                    analysis_df,
-                    cup_window=60,
-                    handle_window=15,
-                )
-            if isinstance(hit, CupHandleHit):
-                resistance = hit.resistance
-                ax_price.axhline(resistance, color='#9467bd', linestyle='--', linewidth=1.5, label='Resistance')
-                overlay_added = True
-        elif name_lower == "inverse head and shoulders":
-            ihs = detect_inverse_head_shoulders(analysis_df)
-            if not ihs:
-                ihs = _detect_with_trimming(
-                    detect_inverse_head_shoulders,
-                    analysis_df,
-                    min_size=60,
-                )
-            if isinstance(ihs, InverseHeadShouldersPattern):
-                try:
-                    indices = [ihs.left_idx, ihs.head_idx, ihs.right_idx]
-                    lows = [ihs.left_low, ihs.head_low, ihs.right_low]
-                    valid = [idx for idx in indices if 0 <= idx < len(plot_df)]
-                    if len(valid) == 3:
-                        dates = [plot_df['Date'].iloc[idx] for idx in indices]
-                        ax_price.scatter(dates, lows, color='#d62728', s=50, label='Shoulders/Head', zorder=6)
-                        overlay_added = True
-
-                    if 0 <= ihs.neckline_left_idx < len(plot_df) and 0 <= ihs.neckline_right_idx < len(plot_df):
-                        neck_dates = [
-                            plot_df['Date'].iloc[ihs.neckline_left_idx],
-                            plot_df['Date'].iloc[ihs.neckline_right_idx],
-                        ]
-                        neck_prices = [ihs.neckline_left, ihs.neckline_right]
-                        ax_price.plot(neck_dates, neck_prices, color='#9467bd', linestyle='--', linewidth=1.5, label='Neckline')
-                        overlay_added = True
-                except Exception:
-                    pass
-        elif name_lower == "ascending triangle":
-            triangle = detect_ascending_triangle(analysis_df, window=60, tolerance=0.02, min_touches=2)
-            if not triangle:
-                triangle = _detect_with_trimming(
-                    detect_ascending_triangle,
-                    analysis_df,
-                    window=60,
-                    tolerance=0.02,
-                    min_touches=2,
-                )
-            if isinstance(triangle, AscendingTrianglePattern):
-                start_idx = triangle.offset
-                end_idx = triangle.offset + triangle.length - 1
-                if 0 <= start_idx < end_idx < len(plot_df):
-                    dates = plot_df['Date'].iloc[[start_idx, end_idx]].to_numpy()
-                    support_start = triangle.support_intercept
-                    support_end = triangle.support_slope * (triangle.length - 1) + triangle.support_intercept
-                    ax_price.plot(dates, [support_start, support_end], color='#ff7f0e', linewidth=1.5, label='Rising Support')
-                    overlay_added = True
-
-                    ax_price.hlines(
-                        triangle.resistance,
-                        dates[0],
-                        dates[-1],
-                        colors='#2ca02c',
-                        linestyles='--',
-                        linewidth=1.5,
-                        label='Flat Resistance',
-                    )
-                    overlay_added = True
-
-                    res_label = 'Resistance Touch'
-                    for idx in triangle.resistance_indices:
-                        if 0 <= idx < len(plot_df):
-                            ax_price.scatter(
-                                plot_df['Date'].iloc[idx],
-                                analysis_df['high'].iloc[idx],
-                                color='#1f77b4',
-                                s=35,
-                                zorder=6,
-                                label=res_label,
-                            )
-                            res_label = None
-                            overlay_added = True
-
-                    sup_label = 'Support Touch'
-                    for idx in triangle.support_indices:
-                        if 0 <= idx < len(plot_df):
-                            ax_price.scatter(
-                                plot_df['Date'].iloc[idx],
-                                analysis_df['low'].iloc[idx],
-                                color='#d62728',
-                                s=35,
-                                zorder=6,
-                                label=sup_label,
-                            )
-                            sup_label = None
-                            overlay_added = True
-        elif name_lower == "bullish pennant":
-            pennant = detect_bullish_pennant(analysis_df, window=60, flagpole_window=20)
-            if not pennant:
-                pennant = _detect_with_trimming(
-                    detect_bullish_pennant,
-                    analysis_df,
-                    window=60,
-                    flagpole_window=20,
-                )
-            if isinstance(pennant, BullishPennantPattern):
-                start_idx = pennant.offset
-                end_idx = pennant.offset + pennant.length - 1
-                if 0 <= start_idx < end_idx < len(plot_df):
-                    dates = plot_df['Date'].iloc[[start_idx, end_idx]].to_numpy()
-                    upper_start = pennant.upper_intercept
-                    upper_end = pennant.upper_slope * (pennant.length - 1) + pennant.upper_intercept
-                    lower_start = pennant.lower_intercept
-                    lower_end = pennant.lower_slope * (pennant.length - 1) + pennant.lower_intercept
-
-                    ax_price.plot(dates, [upper_start, upper_end], color='#9467bd', linewidth=1.5, label='Pennant Upper')
-                    ax_price.plot(dates, [lower_start, lower_end], color='#ff7f0e', linewidth=1.5, label='Pennant Lower')
-                    overlay_added = True
-        elif name_lower == "bullish flag":
-            flag = detect_bullish_flag(analysis_df, window=40, flagpole_window=20)
-            if not flag:
-                flag = _detect_with_trimming(
-                    detect_bullish_flag,
-                    analysis_df,
-                    window=40,
-                    flagpole_window=20,
-                )
-            if isinstance(flag, BullishFlagPattern):
-                start_idx = flag.offset
-                end_idx = flag.offset + flag.length - 1
-                if 0 <= start_idx < end_idx < len(plot_df):
-                    dates = plot_df['Date'].iloc[[start_idx, end_idx]].to_numpy()
-                    base_start = flag.intercept
-                    base_end = flag.slope * (flag.length - 1) + flag.intercept
-                    upper_line = [base_start + flag.upper_offset, base_end + flag.upper_offset]
-                    lower_line = [base_start + flag.lower_offset, base_end + flag.lower_offset]
-
-                    ax_price.plot(dates, upper_line, color='#9467bd', linewidth=1.5, label='Flag Upper')
-                    ax_price.plot(dates, lower_line, color='#ff7f0e', linewidth=1.5, label='Flag Lower')
-                    overlay_added = True
-        elif name_lower == "bullish rectangle":
-            rectangle = detect_bullish_rectangle(analysis_df, window=60)
-            if not rectangle:
-                rectangle = _detect_with_trimming(
-                    detect_bullish_rectangle,
-                    analysis_df,
-                    window=60,
-                )
-            if isinstance(rectangle, BullishRectanglePattern):
-                start_idx = rectangle.offset
-                end_idx = rectangle.offset + rectangle.length - 1
-                if 0 <= start_idx < end_idx < len(plot_df):
-                    dates = plot_df['Date'].iloc[[start_idx, end_idx]].to_numpy()
-                    ax_price.hlines(rectangle.high, dates[0], dates[-1], colors='#1f77b4', linestyles='--', linewidth=1.5, label='Rectangle High')
-                    ax_price.hlines(rectangle.low, dates[0], dates[-1], colors='#d62728', linestyles='--', linewidth=1.5, label='Rectangle Low')
-                    overlay_added = True
-        elif name_lower == "rounding bottom":
-            rounding = detect_rounding_bottom(analysis_df, window=100)
-            if not rounding:
-                rounding = _detect_with_trimming(
-                    detect_rounding_bottom,
-                    analysis_df,
-                    window=100,
-                )
-            if isinstance(rounding, RoundingBottomPattern):
-                start_idx = rounding.offset
-                end_idx = rounding.offset + rounding.length - 1
-                if 0 <= start_idx < end_idx < len(plot_df):
-                    poly = np.poly1d(rounding.coeffs)
-                    local_x = np.linspace(0, rounding.length - 1, 100)
-                    curve_y = poly(local_x)
-                    global_indices = np.linspace(start_idx, end_idx, 100)
-                    index_array = np.arange(len(plot_df))
-                    date_values = np.interp(global_indices, index_array, plot_df['Date'].values)
-                    ax_price.plot(date_values, curve_y, color='#2ca02c', linewidth=1.5, label='Rounded Base')
-                    overlay_added = True
-        elif name_lower == "breakaway gap":
-            gap = detect_breakaway_gap(analysis_df)
-            if not gap:
-                gap = _detect_with_trimming(
-                    detect_breakaway_gap,
-                    analysis_df,
-                    min_size=35,
-                )
-            if isinstance(gap, BreakawayGapPattern):
-                prev_idx = gap.prev_close_idx
-                curr_idx = gap.curr_open_idx
-                if 0 <= prev_idx < len(plot_df) and 0 <= curr_idx < len(plot_df):
-                    prev_date = plot_df['Date'].iloc[prev_idx]
-                    curr_date = plot_df['Date'].iloc[curr_idx]
-                    ax_price.vlines(curr_date, gap.prev_close, gap.curr_open, colors='#ff7f0e', linewidth=2, label='Gap')
-                    ax_price.scatter([curr_date], [gap.curr_close], color='#2ca02c', marker='^', s=60, zorder=6, label='Gap Close')
-                    overlay_added = True
-
-    if overlay_added:
-        handles, labels = ax_price.get_legend_handles_labels()
-        legend_map = {label: handle for handle, label in zip(handles, labels) if label}
-        if legend_map:
-            ax_price.legend(list(legend_map.values()), list(legend_map.keys()), loc='upper left')
-
-
-    bar_positions = bins[:-1]
-    bar_heights = np.diff(bins)
-    ax_vp.barh(bar_positions, norm_vol.values, height=bar_heights, align='edge', color='gray')
-    ax_vp.set_ylim(price_min, price_max)
-    ax_vp.set_xticks([])
-    ax_vp.set_xlabel('Volume')
-    ax_vp.tick_params(axis='y', labelleft=False, left=False, labelright=False, right=False)
-
-    volume_colors = ['green' if c >= o else 'red' for o, c in zip(plot_df['Open'], plot_df['Close'])]
-    ax_volume.bar(plot_df['Date'], plot_df['Volume'], width=0.6, color=volume_colors, align='center')
-    ax_volume.set_ylabel('Volume')
-    ax_volume.yaxis.set_label_position('right')
-
-    delta = plot_df['Close'].diff()
-    gains = delta.clip(lower=0)
-    losses = -delta.clip(upper=0)
-    avg_gain = gains.rolling(window=14, min_periods=14).mean()
-    avg_loss = losses.rolling(window=14, min_periods=14).mean()
-    avg_loss_replaced = avg_loss.replace(0, pd.NA)
-    rs = avg_gain / avg_loss_replaced
-    rsi = 100 - (100 / (1 + rs))
-    rsi = rsi.fillna(50)
-    rsi[(avg_loss == 0) & (avg_gain > 0)] = 100
-    rsi[(avg_loss == 0) & (avg_gain == 0)] = 50
-
-    ax_rsi.plot(plot_df['Date'], rsi, color='purple', linewidth=1)
-    ax_rsi.axhline(70, color='red', linestyle='--', linewidth=1)
-    ax_rsi.axhline(30, color='green', linestyle='--', linewidth=1)
-    ax_rsi.set_ylim(0, 100)
-    ax_rsi.set_ylabel('RSI (14)')
-    ax_rsi.yaxis.set_label_position('right')
-    ax_rsi.set_yticks([0, 30, 50, 70, 100])
-
-    ax_price.xaxis.set_major_formatter(mdates.DateFormatter('%Y-%m-%d'))
-    ax_price.xaxis.set_major_locator(mticker.MaxNLocator(10))
-    fig.autofmt_xdate(rotation=45)
-    fig.align_xlabels([ax_rsi])
-
-    ax_price.tick_params(axis='x', labelbottom=False)
-    ax_volume.tick_params(axis='x', labelbottom=False)
-    ax_volume.tick_params(axis='y', labelright=True, right=True, labelleft=False, left=False)
-    ax_rsi.tick_params(axis='y', labelright=True, right=True, labelleft=False, left=False)
-    ax_rsi.set_xlabel('Date')
-    ax_price.set_xlim(plot_df['Date'].min() - 0.5, plot_df['Date'].max() + 0.5)
-
-    long_name = _long_name_cache.get(sym)
-    if long_name is None:
-        try:
-            long_name = yf.Ticker(sym).info.get("longName")
-        except Exception:
-            long_name = None
-        _long_name_cache[sym] = long_name
-
-    title_name = long_name or sym
-    chart_title = f"{title_name} ({sym}) Candlestick with Volume Profile"
-    if pattern_name:
-        chart_title += f" — {pattern_name.strip()}"
-
-    ax_price.set_ylabel('Price')
-    ax_price.set_title(chart_title)
-    ax_price.yaxis.set_label_position('right')
-    ax_price.tick_params(axis='y', labelright=True, right=True, labelleft=False, left=False)
-
-    canvas = FigureCanvasTkAgg(fig, master=canvas_container)
-    canvas.draw()
-    canvas.get_tk_widget().pack(fill="both", expand=True)
-def load_watchlist():
-    tree.delete(*tree.get_children())
-    if not WATCHLIST_PATH.exists():
-        return
-    df = pd.read_csv(WATCHLIST_PATH)
-    for _, row in df.iterrows():
-        tree.insert("", "end", values=[row[col] for col in WATCHLIST_COLUMNS])
-
-def refresh_watchlist():
-    script_dir = SCRIPT_DIR
-    transfer_script = script_dir / "transfer_watchlist.py"
-    local_watchlist = WATCHLIST_PATH
-
-    try:
-        if transfer_script.exists():
-            subprocess.run([sys.executable, str(transfer_script)], check=True, capture_output=True, text=True)
-        else:
-            shared_dirs = []
-            env_shared = os.getenv("WATCHLIST_SHARED_DIR")
-            if env_shared:
-                shared_dirs.append(Path(env_shared))
-            shared_dirs.append(script_dir / "shared")
-
-            destination = local_watchlist
-            shared_found = False
-            for shared_dir in shared_dirs:
-                if not shared_dir:
-                    continue
-                source = Path(shared_dir) / "watchlist.csv"
-                if source.exists():
-                    shutil.copy2(source, destination)
-                    shared_found = True
-                    break
-
-            if not shared_found:
-                if local_watchlist.exists():
-                    print(
-                        "[Watchlist] Shared watchlist not found. Using existing local copy.")
-                else:
-                    messagebox.showerror(
-                        "Reload Watchlist",
-                        "Could not locate watchlist.csv in shared directories or locally.",
-                    )
-                    return
-    except subprocess.CalledProcessError as e:
-        error_message = e.stderr.strip() if e.stderr else str(e)
-        messagebox.showerror("Reload Watchlist", f"Failed to refresh watchlist:\n{error_message}")
-        return
-    except Exception as e:
-        messagebox.showerror("Reload Watchlist", f"Failed to refresh watchlist:\n{e}")
-        return
-
-    load_watchlist()
-
-def sort_treeview(tree, col, descending=False):
-    def sort_key(item):
-        value = tree.set(item, col)
-        if value in ("", None):
-            return (2, "")
-        try:
-            return (0, float(value))
-        except (ValueError, TypeError):
-            return (1, str(value).lower())
-
-    items = list(tree.get_children(""))
-    items.sort(key=sort_key, reverse=descending)
-
-    for index, iid in enumerate(items):
-        tree.move(iid, "", index)
-
-    tree.heading(col, command=lambda: sort_treeview(tree, col, not descending))
-
-def setup_layout():
-    global tree, chart_frame, symbol_var, qty_var, entry_var, sl_var, total_value_var, order_tree
-    global scan_status_var, scan_button
-
-    last_edited = {"field": None}
-
-    def update_shares(*args):
-        if last_edited["field"] != "total_value":
-            return
-        try:
-            entry = float(entry_var.get())
-            total_value = float(total_value_var.get())
-            if entry > 0:
-                qty = round(total_value / entry, 6)
-                qty_var.set(qty)
-        except ValueError:
-            pass
-
-    def update_total_value(*args):
-        if last_edited["field"] != "qty":
-            return
-        try:
-            entry = float(entry_var.get())
-            qty = float(qty_var.get())
-            if entry > 0 and qty > 0:
-                total_value = round(entry * qty, 2)
-                total_value_var.set(total_value)
-        except ValueError:
-            pass
-
-    def update_from_entry(*args):
-        if last_edited["field"] == "entry":
-            try:
-                entry = float(entry_var.get())
-                total_value = float(total_value_var.get())
-                if entry > 0:
-                    qty = round(total_value / entry, 6)
-                    qty_var.set(qty)
-                else:
-                    qty_var.set("")
-            except ValueError:
-                pass
-            update_total_value()
-
-    def mark_last_edited(field_name):
-        last_edited["field"] = field_name
-
-    top = tk.Frame(root); top.pack(fill="x", padx=10, pady=5)
-    scan_status_var = tk.StringVar(value="Idle")
-    scan_button = tk.Button(top, text="Pattern Scanner", command=run_scan)
-    scan_button.pack(side="left")
-    tk.Label(top, textvariable=scan_status_var).pack(side="left", padx=10)
-    tk.Button(top, text="Reload Watchlist", command=refresh_watchlist).pack(side="right", padx=5)
-
-    tree_frame = tk.Frame(root); tree_frame.pack(fill="x", padx=10)
-    tree = ttk.Treeview(tree_frame, columns=WATCHLIST_COLUMNS, show="headings", height=8)
-    for col in WATCHLIST_COLUMNS:
-        tree.heading(col, text=col.replace("_", " ").title(), command=lambda c=col: sort_treeview(tree, c))
-        tree.column(col, width=110, anchor="center")
-    tree.pack(side="left", fill="x", expand=True)
-    ttk.Scrollbar(tree_frame, orient="vertical", command=tree.yview).pack(side="right", fill="y")
-
-    middle = tk.Frame(root); middle.pack(fill="both", expand=True, padx=10)
-    chart_frame = tk.Frame(middle); chart_frame.pack(side="left", fill="both", expand=True)
-    order_frame = tk.LabelFrame(middle, text="Trading Controls", padx=10, pady=10)
-    order_frame.pack(side="right", fill="y", padx=10)
-
-    symbol_var = tk.StringVar()
-    qty_var = tk.StringVar()
-    entry_var = tk.StringVar()
-    sl_var = tk.StringVar()
-    total_value_var = tk.StringVar()
-
-    qty_var.trace_add("write", lambda *args: mark_last_edited("qty") or update_total_value())
-    entry_var.trace_add("write", lambda *args: mark_last_edited("entry") or update_from_entry())
-    total_value_var.trace_add("write", lambda *args: mark_last_edited("total_value") or update_shares())
-
-    tk.Label(order_frame, text="Symbol").pack()
-    tk.Entry(order_frame, textvariable=symbol_var).pack()
-
-    tk.Label(order_frame, text="Total Traded Value ($)").pack()
-    tk.Entry(order_frame, textvariable=total_value_var).pack()
-
-    tk.Label(order_frame, text="Entry Price").pack()
-    tk.Entry(order_frame, textvariable=entry_var).pack()
-
-    tk.Label(order_frame, text="Shares").pack()
-    tk.Entry(order_frame, textvariable=qty_var).pack()
-
-    tk.Label(order_frame, text="Stop Loss Price").pack()
-    tk.Entry(order_frame, textvariable=sl_var).pack()
-
-    tk.Button(order_frame, text="Place Order", command=place_order, bg="blue", fg="white").pack(pady=10)
-
-    tk.Label(root, text="Order Window", font=("Arial", 14, "bold")).pack(anchor="w", padx=10)
-    order_frame = tk.Frame(root); order_frame.pack(fill="x", padx=10)
-    order_tree = ttk.Treeview(order_frame, columns=("Symbol", "Shares", "Entry Price", "Stop Loss Price", "Status", "order_id"), show="headings")
-    for col in ("Symbol", "Shares", "Entry Price", "Stop Loss Price", "Status", "order_id"):
-        width = 0 if col == "order_id" else 150
-        order_tree.heading(col, text=col, command=lambda c=col: sort_treeview(order_tree, c))
-        order_tree.column(col, width=width, anchor="center", stretch=(col != "order_id"))
-    order_tree.pack(side="left", fill="x", expand=True)
-    ttk.Scrollbar(order_frame, orient="vertical", command=order_tree.yview).pack(side="right", fill="y")
-
-    controls = tk.Frame(root); controls.pack(fill="x", padx=10, pady=5)
-    tk.Button(controls, text="Delete from Watchlist", command=lambda: tree.delete(*tree.selection())).pack(side="left", padx=5)
-    tk.Button(controls, text="Delete Selected Order", command=delete_selected_order).pack(side="left", padx=5)
-    tk.Button(controls, text="Reload Active Monitors", command=rerun_stop_loss_monitors).pack(side="left", padx=5)
-
-def force_exit():
-    os.kill(os.getpid(), signal.SIGTERM)
-
-root.protocol("WM_DELETE_WINDOW", force_exit)
-setup_layout()
-load_watchlist()
-tree.bind("<<TreeviewSelect>>", lambda e: root.after(100, show_candlestick))
-root.bind("<Up>", lambda e: navigate_chart("up"))
-root.bind("<Down>", lambda e: navigate_chart("down"))
+
+def navigate_chart(direction):
+    selected = tree.selection()
+    items = tree.get_children()
+    if not selected or not items:
+        return
+    idx = items.index(selected[0])
+    if direction == "up" and idx > 0:
+        tree.selection_set(items[idx - 1])
+    elif direction == "down" and idx < len(items) - 1:
+        tree.selection_set(items[idx + 1])
+
+import os
+import sys
+import shutil
+import subprocess
+from pathlib import Path
+import tkinter as tk
+from tkinter import ttk, messagebox
+import math
+import pandas as pd
+import yfinance as yf
+import numpy as np
+import mplfinance as mpf
+from matplotlib.backends.backend_tkagg import FigureCanvasTkAgg
+import time
+import threading
+import signal
+import json
+from datetime import datetime, timedelta
+from typing import Any, Callable, Optional
+from urllib.error import URLError
+from urllib.request import urlopen
+import alpaca_trade_api as tradeapi
+from alpaca_trade_api.rest import TimeFrame
+
+from cup_handle_scanner import CupHandleHit, detect_cup_and_handle
+from double_bottom_scanner import DoubleBottomHit, scan_double_bottoms
+from pattern_scanner import (
+    AscendingTrianglePattern,
+    BreakawayGapPattern,
+    BullishFlagPattern,
+    BullishPennantPattern,
+    BullishRectanglePattern,
+    InverseHeadShouldersPattern,
+    RoundingBottomPattern,
+    detect_ascending_triangle,
+    detect_breakaway_gap,
+    detect_bullish_flag,
+    detect_bullish_pennant,
+    detect_bullish_rectangle,
+    detect_inverse_head_shoulders,
+    detect_rounding_bottom,
+    WATCHLIST_PATH,
+)
+
+API_KEY = 'PKWMYLAWJCU6ITACV6KP'
+API_SECRET = 'k8T9M3XdpVcNQudgPudCfqtkRJ0IUCChFSsKYe07'
+paper_api = tradeapi.REST(API_KEY, API_SECRET, 'https://paper-api.alpaca.markets', api_version='v2')
+live_api = tradeapi.REST(API_KEY, API_SECRET, 'https://api.alpaca.markets', api_version='v2')
+
+def is_crypto(symbol):
+    return symbol.endswith("USD") and len(symbol) > 3
+
+def get_api(symbol):
+    return live_api if is_crypto(symbol) else paper_api
+
+SCRIPT_DIR = Path(__file__).resolve().parent
+DATA_DIR = SCRIPT_DIR / "data"
+DATA_DIR.mkdir(parents=True, exist_ok=True)
+
+WATCHLIST_PATH.parent.mkdir(parents=True, exist_ok=True)
+
+root = tk.Tk()
+root.title("Stock Scanner GUI")
+root.geometry("1400x900")
+
+symbol_data = {}
+_long_name_cache = {}
+_institution_activity_cache: dict[str, tuple[float, list[dict[str, Any]]]] = {}
+_institution_snapshot_cache: dict[str, tuple[float, dict[str, Any]]] = {}
+INSTITUTION_CACHE_TTL = 60 * 30  # 30 minutes
+WATCHLIST_COLUMNS = ["symbol", "breakout_high", "rr_ratio", "target_price", "stop_loss", "timestamp", "pattern", "direction"]
+MONITOR_FILE = str(SCRIPT_DIR / "active_monitors.json")
+
+
+def _resolve_min_size(kwargs: dict[str, Any], fallback: int = 40) -> int:
+    window = kwargs.get("window")
+    flagpole_window = kwargs.get("flagpole_window")
+    cup_window = kwargs.get("cup_window")
+    handle_window = kwargs.get("handle_window")
+
+    if window is not None:
+        if flagpole_window:
+            return int(window) + int(flagpole_window)
+        return int(window)
+
+    if cup_window is not None and handle_window is not None:
+        return int(cup_window) + int(handle_window)
+
+    return fallback
+
+
+def _format_share_amount(value: Optional[float]) -> str:
+    if value is None:
+        return "0"
+    absolute = abs(value)
+    suffixes = ((1_000_000_000, "B"), (1_000_000, "M"), (1_000, "K"))
+    for threshold, suffix in suffixes:
+        if absolute >= threshold:
+            return f"{value / threshold:.1f}{suffix}"
+    return f"{value:.0f}"
+
+
+def _format_price(value: Optional[float]) -> str:
+    if value is None or (isinstance(value, (float, int)) and pd.isna(value)):
+        return "N/A"
+    try:
+        return f"${float(value):.2f}"
+    except (TypeError, ValueError):  # pragma: no cover - defensive
+        return str(value)
+
+
+def _format_percent(value: Optional[float], *, signed: bool = False) -> str:
+    if value is None or (isinstance(value, (float, int)) and pd.isna(value)):
+        return "N/A"
+    try:
+        numeric = float(value)
+    except (TypeError, ValueError):  # pragma: no cover - defensive
+        return str(value)
+
+    if signed:
+        return f"{numeric:+.2f}%"
+    return f"{numeric:.2f}%"
+
+
+def _format_int(value: Optional[float]) -> str:
+    if value is None or (isinstance(value, (float, int)) and pd.isna(value)):
+        return "N/A"
+    try:
+        return f"{int(value)}"
+    except (TypeError, ValueError):  # pragma: no cover - defensive
+        return str(value)
+
+
+def _format_shares(value: Optional[float]) -> str:
+    if value is None or (isinstance(value, (float, int)) and pd.isna(value)):
+        return "N/A"
+    return _format_share_amount(value)
+
+
+def _format_decimal(value: Optional[float], *, decimals: int = 2) -> str:
+    if value is None or (isinstance(value, (float, int)) and pd.isna(value)):
+        return "N/A"
+    try:
+        return f"{float(value):.{decimals}f}"
+    except (TypeError, ValueError):  # pragma: no cover - defensive
+        return str(value)
+
+
+def _normalise_report_date(raw: Any) -> str:
+    if raw is None:
+        return "N/A"
+    if isinstance(raw, str):
+        cleaned = raw.strip()
+        return cleaned or "N/A"
+    if isinstance(raw, (datetime, pd.Timestamp)):
+        return raw.strftime("%Y-%m-%d")
+    if pd.isna(raw):
+        return "N/A"
+    if isinstance(raw, (int, float)):
+        try:
+            return datetime.fromtimestamp(raw).strftime("%Y-%m-%d")
+        except (OverflowError, OSError, ValueError):
+            return str(raw)
+    return str(raw)
+
+
+def _parse_report_datetime(raw: Any) -> Optional[datetime]:
+    if raw in (None, "", "N/A"):
+        return None
+
+    if isinstance(raw, (int, float)):
+        for divisor in (1, 1000):
+            try:
+                parsed = datetime.fromtimestamp(raw / divisor)
+            except (OverflowError, OSError, ValueError):
+                continue
+            else:
+                if parsed.year >= 1970:
+                    return parsed
+        return None
+
+    try:
+        parsed = pd.to_datetime(raw, errors="coerce")
+    except Exception:  # pragma: no cover - defensive
+        return None
+
+    if pd.isna(parsed):
+        return None
+
+    if hasattr(parsed, "to_pydatetime"):
+        return parsed.to_pydatetime()
+
+    return None
+
+
+def money_flow_index(df: pd.DataFrame, period: int = 14) -> pd.Series:
+    typical_price = (df["High"] + df["Low"] + df["Close"]) / 3.0
+    raw_money_flow = typical_price * df["Volume"]
+
+    positive_flow = np.where(typical_price > typical_price.shift(1), raw_money_flow, 0.0)
+    negative_flow = np.where(typical_price < typical_price.shift(1), raw_money_flow, 0.0)
+
+    pos_mf = pd.Series(positive_flow, index=df.index).rolling(period, min_periods=period).sum()
+    neg_mf = pd.Series(negative_flow, index=df.index).rolling(period, min_periods=period).sum()
+
+    money_flow_ratio = pos_mf / neg_mf.replace(0, np.nan)
+    mfi = 100 - (100 / (1 + money_flow_ratio))
+    return mfi.fillna(method="bfill").fillna(50.0)
+
+
+def accumulation_distribution(df: pd.DataFrame) -> pd.Series:
+    clv = ((df["Close"] - df["Low"]) - (df["High"] - df["Close"])) / (df["High"] - df["Low"])
+    clv = clv.replace([np.inf, -np.inf], 0.0).fillna(0.0)
+    return (clv * df["Volume"]).cumsum()
+
+
+def slope(series: pd.Series, lookback: int = 60) -> float:
+    clean = series.dropna()
+    if len(clean) < lookback:
+        return float("nan")
+
+    y = clean.iloc[-lookback:].to_numpy(dtype=float)
+    x = np.arange(len(y))
+    denominator = x - x.mean()
+    denominator = np.sum(denominator ** 2)
+    if denominator == 0:
+        return float("nan")
+
+    numerator = np.sum((x - x.mean()) * (y - y.mean()))
+    return float(numerator / denominator)
+
+
+def fetch_institution_activity(symbol: str) -> tuple[list[dict[str, Any]], Optional[str]]:
+    now = time.time()
+    cached = _institution_activity_cache.get(symbol)
+    if cached and now - cached[0] < INSTITUTION_CACHE_TTL:
+        return cached[1], None
+
+    url = f"https://query2.finance.yahoo.com/v10/finance/quoteSummary/{symbol}?modules=institutionOwnership"
+    try:
+        with urlopen(url, timeout=10) as response:
+            payload = json.load(response)
+    except URLError as exc:
+        reason = getattr(exc, "reason", exc)
+        return [], f"Unable to load institutional activity ({reason})."
+    except Exception as exc:  # pragma: no cover - defensive
+        return [], f"Unable to load institutional activity ({exc})."
+
+    try:
+        results = payload.get("quoteSummary", {}).get("result", [])
+        if not results:
+            _institution_activity_cache[symbol] = (now, [])
+            return [], None
+        ownership = results[0].get("institutionOwnership", {})
+        raw_entries = ownership.get("ownershipList", [])
+    except AttributeError:
+        _institution_activity_cache[symbol] = (now, [])
+        return [], None
+
+    parsed_entries: list[dict[str, Any]] = []
+    for entry in raw_entries:
+        if not isinstance(entry, dict):
+            continue
+        net_activity = entry.get("netActivity")
+        purchased = entry.get("purchased")
+        sold = entry.get("soldOut")
+        organization = entry.get("organization") or "Unknown"
+        report_datetime = _parse_report_datetime(entry.get("reportDate"))
+        parsed_entries.append(
+            {
+                "organization": organization,
+                "net_activity": net_activity if net_activity is not None else 0,
+                "purchased": purchased if purchased is not None else 0,
+                "sold": sold if sold is not None else 0,
+                "report_date": _normalise_report_date(entry.get("reportDate")),
+                "report_datetime": report_datetime,
+            }
+        )
+
+    parsed_entries.sort(key=lambda item: abs(item.get("net_activity", 0)), reverse=True)
+    cutoff = datetime.utcnow() - timedelta(days=182)
+    recent_entries = [
+        entry for entry in parsed_entries if entry.get("report_datetime") and entry["report_datetime"] >= cutoff
+    ]
+
+    _institution_activity_cache[symbol] = (now, recent_entries)
+    return recent_entries, None
+
+
+def fetch_institution_snapshot(
+    symbol: str, price_history: Optional[pd.DataFrame] = None
+) -> tuple[dict[str, Any], Optional[str]]:
+    now = time.time()
+    cached = _institution_snapshot_cache.get(symbol)
+    if cached and now - cached[0] < INSTITUTION_CACHE_TTL:
+        return cached[1], None
+
+    required_cols = {"Open", "High", "Low", "Close", "Volume"}
+    hist = None
+    if price_history is not None:
+        normalized_columns = {str(col).strip().title() for col in price_history.columns}
+        if required_cols.issubset(normalized_columns):
+            hist = price_history.copy()
+
+    if hist is None or hist.empty:
+        try:
+            fetched = yf.download(symbol, period="1y", interval="1d", auto_adjust=False, progress=False)
+        except Exception as exc:  # pragma: no cover - network
+            return {}, f"Unable to load price history ({exc})."
+        hist = flatten_yf_columns(fetched)
+
+    if hist is None or hist.empty:
+        return {}, "Unable to load price history."
+
+    hist = hist.rename(columns=str.title)
+    if not required_cols.issubset(hist.columns):
+        return {}, "Incomplete price history for institutional summary."
+
+    hist = hist.sort_index()
+    ohlcv = hist[["Open", "High", "Low", "Close", "Volume"]].dropna()
+
+    if ohlcv.empty:
+        return {}, "Insufficient data for institutional summary."
+
+    mfi_14 = money_flow_index(ohlcv, period=14).iloc[-1]
+    ad_line = accumulation_distribution(ohlcv)
+    ad_slope_60 = slope(ad_line, lookback=60)
+    price_change_21d = float("nan")
+    if len(ohlcv) >= 21:
+        price_change_21d = (ohlcv["Close"].iloc[-1] / ohlcv["Close"].iloc[-21] - 1.0) * 100.0
+
+    close_price = float(ohlcv["Close"].iloc[-1])
+
+    inst_summary = {
+        "close": round(close_price, 2),
+        "mfi_14": round(float(mfi_14), 2) if not math.isnan(float(mfi_14)) else float("nan"),
+        "ad_slope_60": round(float(ad_slope_60), 2) if not math.isnan(ad_slope_60) else float("nan"),
+        "price_chg_21d_pct": round(float(price_change_21d), 2)
+        if not math.isnan(price_change_21d)
+        else float("nan"),
+        "inst_count": float("nan"),
+        "inst_shares_sum": float("nan"),
+        "inst_latest_report": None,
+        "pct_held_by_institutions": float("nan"),
+    }
+
+    try:
+        ticker = yf.Ticker(symbol)
+        holders = ticker.institutional_holders
+        if isinstance(holders, pd.DataFrame) and not holders.empty:
+            inst_summary["inst_count"] = float(holders.shape[0])
+            if "Shares" in holders.columns:
+                inst_summary["inst_shares_sum"] = float(holders["Shares"].fillna(0).sum())
+
+            for column_name in ("Date Reported", "Date", "date"):
+                if column_name in holders.columns:
+                    latest = pd.to_datetime(holders[column_name], errors="coerce").max()
+                    if pd.notna(latest):
+                        inst_summary["inst_latest_report"] = latest.to_pydatetime()
+                    break
+
+        major = ticker.get_major_holders()
+        if isinstance(major, pd.DataFrame) and not major.empty:
+            major.columns = ["metric", "value"]
+            mask = major["metric"].str.contains("Institutions", case=False, na=False)
+            if mask.any():
+                inst_summary["pct_held_by_institutions"] = float(major.loc[mask, "value"].iloc[0])
+    except Exception as exc:  # pragma: no cover - network
+        return inst_summary, f"Unable to load institutional snapshot ({exc})."
+
+    _institution_snapshot_cache[symbol] = (now, inst_summary)
+    return inst_summary, None
+
+
+def _detect_with_trimming(
+    detector: Callable[..., Any],
+    df: pd.DataFrame,
+    *,
+    max_trim: int = 10,
+    min_size: Optional[int] = None,
+    **kwargs: Any,
+):
+    if min_size is None:
+        min_size = _resolve_min_size(kwargs, fallback=40)
+
+    for trim in range(1, max_trim + 1):
+        if len(df) - trim < min_size:
+            break
+        trimmed = df.iloc[:-trim]
+        result = detector(trimmed, **kwargs)
+        if result:
+            return result
+
+    return None
+
+
+def _scan_with_trimming(
+    scanner: Callable[..., Any],
+    df: pd.DataFrame,
+    *,
+    max_trim: int = 10,
+    min_size: Optional[int] = None,
+    **kwargs: Any,
+):
+    if min_size is None:
+        min_size = _resolve_min_size(kwargs, fallback=40)
+
+    for trim in range(1, max_trim + 1):
+        if len(df) - trim < min_size:
+            break
+        trimmed = df.iloc[:-trim]
+        results = scanner(trimmed, **kwargs)
+        if results:
+            return results
+
+    return []
+
+def save_active_monitor(iid):
+    data = order_tree.item(iid)['values']
+    monitor_entry = {
+        "symbol": data[0],
+        "qty": float(data[1]),
+        "entry": float(data[2]),
+        "stop": float(data[3]),
+        "status": data[4]
+    }
+    if os.path.exists(MONITOR_FILE):
+        with open(MONITOR_FILE, 'r') as f:
+            monitors = json.load(f)
+    else:
+        monitors = []
+    for mon in monitors:
+        if mon["symbol"] == monitor_entry["symbol"] and mon["entry"] == monitor_entry["entry"]:
+            return
+    monitors.append(monitor_entry)
+    with open(MONITOR_FILE, 'w') as f:
+        json.dump(monitors, f)
+
+def rerun_stop_loss_monitors():
+    if not os.path.exists(MONITOR_FILE):
+        messagebox.showinfo("Reload Monitors", "No saved monitors to reload.")
+        return
+
+    with open(MONITOR_FILE, 'r') as f:
+        monitors = json.load(f)
+
+    existing_orders = set()
+    for iid in order_tree.get_children():
+        val = order_tree.item(iid)["values"]
+        if len(val) >= 3:
+            try:
+                existing_orders.add((val[0], float(val[2])))
+            except Exception:
+                continue
+
+    for entry in monitors:
+        key = (entry['symbol'], float(entry['entry']))
+        already_in_gui = key in existing_orders
+
+        alpaca = get_api(entry['symbol'])
+        try:
+            open_orders = alpaca.list_orders(status="open")
+            already_ordered = any(
+                o.symbol == entry['symbol'] and
+                o.side == 'buy' and
+                o.status in ['accepted', 'new']
+                for o in open_orders
+            )
+        except Exception as e:
+            print(f"[Monitor] Error checking Alpaca orders: {e}")
+            already_ordered = False
+
+        if already_in_gui:
+            print(f"[Reload] Skipping GUI duplicate: {key}")
+            continue
+
+        print(f"[Reload] Monitoring {entry['symbol']} @ {entry['entry']} (already_ordered={already_ordered})")
+        iid = order_tree.insert("", "end", values=(entry['symbol'], entry['qty'], entry['entry'], entry['stop'], "Monitoring...", ""))
+
+        if already_ordered:
+            print(f"[Reload] Skipping order placement for {entry['symbol']} (already open). Monitoring only.")
+            continue
+
+        monitor_order(iid, entry['symbol'], entry['entry'], entry['stop'])
+
+def monitor_order(iid, symbol, entry, stop):
+    def monitor():
+        try:
+            qty = float(order_tree.set(iid, "Shares"))
+            alpaca = get_api(symbol)
+            save_active_monitor(iid)
+            try:
+                order = alpaca.submit_order(symbol=symbol, qty=qty, side='buy', type='market', time_in_force='gtc')
+            except Exception as e:
+                if "rejected by user request" in str(e).lower():
+                    order_tree.set(iid, "Status", "Error: trading is disabled in account settings")
+                else:
+                    try:
+                        order = alpaca.submit_order(symbol=symbol, qty=qty, side='buy', type='limit', time_in_force='gtc', extended_hours=True, limit_price=entry)
+                        order_tree.set(iid, "Status", "Buy Order Placed")
+                        order_tree.set(iid, "order_id", order.id)
+                    except Exception as e2:
+                        order_tree.set(iid, "Status", f"Error: {e2}")
+                        return
+                return
+            order_tree.set(iid, "Status", "Buy Order Placed")
+            order_tree.set(iid, "order_id", order.id)
+            while True:
+                bars = list(alpaca.get_bars(symbol, TimeFrame.Minute, limit=1))
+                print(f"[Monitor] Checking {symbol}: Latest Price = {bars[-1].c if bars else 'N/A'} | Stop Loss = {stop}")
+                if not bars:
+                    time.sleep(10)
+                    continue
+                current_price = bars[-1].c
+                if current_price <= stop:
+                    try:
+                        order = alpaca.submit_order(symbol=symbol, qty=qty, side='sell', type='market', time_in_force='gtc')
+                    except Exception:
+                        order = alpaca.submit_order(symbol=symbol, qty=qty, side='sell', type='limit', time_in_force='gtc', extended_hours=True, limit_price=stop)
+                    order_tree.set(iid, "Status", "Stop Loss Triggered — Sell Order Placed")
+                    break
+                time.sleep(10)
+        except Exception as e:
+            order_tree.set(iid, "Status", f"Error: {e}")
+    threading.Thread(target=monitor, daemon=True).start()
+
+def place_order():
+    symbol = symbol_var.get().strip().upper()
+    qty = qty_var.get().strip()
+    entry = entry_var.get().strip()
+    sl = sl_var.get().strip()
+    if not symbol or not qty or not entry or not sl:
+        messagebox.showerror("Error", "All fields required.")
+        return
+    try:
+        entry = float(entry)
+        sl = float(sl)
+        qty = round(float(qty), 6)
+    except ValueError:
+        messagebox.showerror("Error", "Invalid number input.")
+        return
+    iid = order_tree.insert("", "end", values=(symbol, qty, entry, sl, "Waiting...", ""))
+    monitor_order(iid, symbol, entry, sl)
+
+def delete_selected_order():
+    selected = order_tree.selection()
+    if not selected:
+        messagebox.showinfo("Delete Order", "No order selected.")
+        return
+    for item in selected:
+        order_id = order_tree.set(item, "order_id")
+        symbol = order_tree.set(item, "Symbol")
+        if order_id:
+            try:
+                get_api(symbol).cancel_order(order_id)
+            except Exception as e:
+                messagebox.showwarning("Cancel Order", f"Could not cancel Alpaca order:\n{e}")
+        order_tree.delete(item)
+
+scan_status_var = None
+scan_button = None
+is_scanning = False
+
+
+def run_scan():
+    global is_scanning
+
+    if is_scanning or scan_status_var is None or scan_button is None:
+        return
+
+    script_path = Path(__file__).with_name("pattern_scanner.py")
+    if not script_path.exists():
+        messagebox.showerror("Pattern Scanner", f"Scanner script not found: {script_path}")
+        return
+
+    is_scanning = True
+    scan_status_var.set("Running…")
+    scan_button.config(state="disabled")
+
+    def worker():
+        try:
+            subprocess.run([sys.executable, str(script_path)], check=True)
+        except subprocess.CalledProcessError as exc:
+            status = f"Failed (code {exc.returncode})"
+        except Exception as exc:  # pragma: no cover - GUI feedback path
+            status = f"Error: {exc}"
+        else:
+            status = "Completed"
+
+        def finalize():
+            global is_scanning
+            scan_status_var.set(status)
+            scan_button.config(state="normal")
+            if status == "Completed":
+                load_watchlist()
+            is_scanning = False
+
+        root.after(0, finalize)
+
+    threading.Thread(target=worker, daemon=True).start()
+
+def _flatten_columns(columns) -> list[str]:
+    expected_labels = {"open", "high", "low", "close", "volume"}
+    get_level = getattr(columns, "get_level_values", None)
+    nlevels = getattr(columns, "nlevels", 1)
+
+    if callable(get_level):
+        for level in range(nlevels):
+            level_values = list(get_level(level))
+            normalized = {str(value).lower() for value in level_values}
+            if expected_labels.issubset(normalized):
+                return [str(value) for value in level_values]
+
+    flattened: list[str] = []
+    for column in columns:
+        if isinstance(column, tuple):
+            parts = [str(part) for part in column if part not in (None, "")]
+            chosen = next(
+                (
+                    part
+                    for part in parts
+                    if isinstance(part, str) and part.lower() in expected_labels
+                ),
+                None,
+            )
+            flattened.append(chosen if chosen is not None else "_".join(parts))
+        else:
+            flattened.append(str(column))
+
+    return flattened
+
+
+def flatten_yf_columns(df):
+    columns = getattr(df, "columns", None)
+    multi_index_cls = getattr(pd, "MultiIndex", None)
+
+    if columns is None:
+        return df
+
+    is_multi_index = False
+    if multi_index_cls is not None and isinstance(columns, multi_index_cls):
+        is_multi_index = True
+    elif getattr(columns, "nlevels", 1) > 1:
+        is_multi_index = True
+
+    if is_multi_index:
+        df.columns = _flatten_columns(columns)
+        duplicated = getattr(df.columns, "duplicated", None)
+        if callable(duplicated):
+            df = df.loc[:, ~duplicated()]
+
+    return df
+
+def download_all_data():
+    symbol_data.clear()
+    if not WATCHLIST_PATH.exists():
+        return
+    df = pd.read_csv(WATCHLIST_PATH)
+    for sym in df["symbol"]:
+        try:
+            data = yf.download(sym, period="12mo", progress=False)
+            data = flatten_yf_columns(data)
+            symbol_data[sym] = data
+            data.to_csv(DATA_DIR / f"{sym}.csv")
+        except Exception as e:
+            print(f"Download failed for {sym}: {e}")
+
+def show_candlestick():
+    import matplotlib.pyplot as plt
+    import matplotlib.dates as mdates
+    import matplotlib.ticker as mticker
+
+    sel = tree.selection()
+    if not sel:
+        return
+    row_values = tree.item(sel[0])["values"]
+    sym = row_values[0]
+    pattern_name = ""
+    if len(row_values) > 6 and row_values[6]:
+        pattern_name = str(row_values[6])
+    data_file = DATA_DIR / f"{sym}.csv"
+    if sym not in symbol_data:
+        if data_file.exists():
+            symbol_data[sym] = pd.read_csv(data_file, index_col=0, parse_dates=True)
+        else:
+            df = yf.download(sym, period="12mo", auto_adjust=False, progress=False)
+            df = flatten_yf_columns(df)
+            if df.empty:
+                messagebox.showinfo("Chart", f"No data available for {sym}.")
+                return
+            symbol_data[sym] = df
+            df.to_csv(data_file)
+
+    df = symbol_data[sym]
+    for w in chart_frame.winfo_children():
+        w.destroy()
+
+    snapshot_summary, snapshot_error = fetch_institution_snapshot(sym, df)
+    activity_entries, activity_error = fetch_institution_activity(sym)
+
+    info_panel = tk.Frame(chart_frame, bg="#f5f5f5", width=260)
+    info_panel.pack(side="left", fill="y", padx=(0, 10), pady=5)
+    info_panel.pack_propagate(False)
+
+    tk.Label(
+        info_panel,
+        text="Institutional Activity",
+        font=("Arial", 12, "bold"),
+        anchor="w",
+        bg="#f5f5f5",
+    ).pack(fill="x")
+
+    content_pad = {"fill": "x", "anchor": "w", "padx": 4, "pady": 2}
+
+    if snapshot_summary:
+        tk.Label(
+            info_panel,
+            text=f"Last close: {_format_price(snapshot_summary.get('close'))}",
+            justify="left",
+            wraplength=240,
+            bg="#f5f5f5",
+            anchor="w",
+        ).pack(**content_pad)
+
+        price_change = snapshot_summary.get("price_chg_21d_pct")
+        change_value = (
+            price_change
+            if isinstance(price_change, (int, float)) and not pd.isna(price_change)
+            else None
+        )
+        if change_value is None or change_value == 0:
+            change_color = "#333333"
+        elif change_value > 0:
+            change_color = "green"
+        else:
+            change_color = "red"
+        tk.Label(
+            info_panel,
+            text=f"21-day change: {_format_percent(price_change, signed=True)}",
+            justify="left",
+            wraplength=240,
+            fg=change_color,
+            bg="#f5f5f5",
+            anchor="w",
+        ).pack(**content_pad)
+
+        tk.Label(
+            info_panel,
+            text=f"MFI (14): {_format_decimal(snapshot_summary.get('mfi_14'))}",
+            justify="left",
+            wraplength=240,
+            bg="#f5f5f5",
+            anchor="w",
+        ).pack(**content_pad)
+
+        tk.Label(
+            info_panel,
+            text=f"A/D slope (60): {_format_decimal(snapshot_summary.get('ad_slope_60'))}",
+            justify="left",
+            wraplength=240,
+            bg="#f5f5f5",
+            anchor="w",
+        ).pack(**content_pad)
+
+        tk.Label(
+            info_panel,
+            text=f"Institutional filers: {_format_int(snapshot_summary.get('inst_count'))}",
+            justify="left",
+            wraplength=240,
+            bg="#f5f5f5",
+            anchor="w",
+        ).pack(**content_pad)
+
+        tk.Label(
+            info_panel,
+            text=f"Institutional shares: {_format_shares(snapshot_summary.get('inst_shares_sum'))}",
+            justify="left",
+            wraplength=240,
+            bg="#f5f5f5",
+            anchor="w",
+        ).pack(**content_pad)
+
+        latest_report = snapshot_summary.get("inst_latest_report")
+        if isinstance(latest_report, datetime):
+            latest_report_text = latest_report.strftime("%Y-%m-%d")
+        else:
+            latest_report_text = "N/A"
+
+        tk.Label(
+            info_panel,
+            text=f"Latest 13F report: {latest_report_text}",
+            justify="left",
+            wraplength=240,
+            bg="#f5f5f5",
+            anchor="w",
+        ).pack(**content_pad)
+
+        tk.Label(
+            info_panel,
+            text=f"% held by institutions: {_format_percent(snapshot_summary.get('pct_held_by_institutions'))}",
+            justify="left",
+            wraplength=240,
+            bg="#f5f5f5",
+            anchor="w",
+        ).pack(**content_pad)
+
+    if snapshot_error:
+        tk.Label(
+            info_panel,
+            text=snapshot_error,
+            justify="left",
+            wraplength=240,
+            fg="red",
+            bg="#f5f5f5",
+            anchor="w",
+        ).pack(fill="x", padx=4, pady=(4, 2))
+
+    ttk.Separator(info_panel, orient="horizontal").pack(fill="x", padx=4, pady=(4, 4))
+
+    if activity_error:
+        tk.Label(
+            info_panel,
+            text=activity_error,
+            justify="left",
+            wraplength=240,
+            fg="red",
+            bg="#f5f5f5",
+            anchor="w",
+        ).pack(fill="x", padx=4, pady=6)
+    elif not activity_entries:
+        tk.Label(
+            info_panel,
+            text="No institutional accumulation or selling reported in the past 6 months.",
+            justify="left",
+            wraplength=240,
+            bg="#f5f5f5",
+            anchor="w",
+        ).pack(fill="x", padx=4, pady=6)
+    else:
+        total_net = sum(entry.get("net_activity", 0) or 0 for entry in activity_entries)
+        net_color = "green" if total_net > 0 else "red" if total_net < 0 else "#555555"
+        tk.Label(
+            info_panel,
+            text=f"Net activity (6M): {_format_share_amount(total_net)} shares",
+            fg=net_color,
+            bg="#f5f5f5",
+            anchor="w",
+        ).pack(fill="x", padx=4, pady=(6, 2))
+
+        top_accumulators = sorted(
+            (entry for entry in activity_entries if (entry.get("net_activity", 0) or 0) > 0),
+            key=lambda entry: entry.get("net_activity", 0) or 0,
+            reverse=True,
+        )[:3]
+        top_sellers = sorted(
+            (entry for entry in activity_entries if (entry.get("net_activity", 0) or 0) < 0),
+            key=lambda entry: entry.get("net_activity", 0) or 0,
+        )[:3]
+
+        if not top_accumulators and not top_sellers:
+            tk.Label(
+                info_panel,
+                text="No institutional accumulation or selling in the past 6 months.",
+                justify="left",
+                wraplength=240,
+                bg="#f5f5f5",
+                anchor="w",
+            ).pack(fill="x", padx=4, pady=6)
+
+        def _render_section(title: str, entries: list[dict[str, Any]], positive: bool) -> None:
+            if not entries:
+                return
+
+            tk.Label(
+                info_panel,
+                text=title,
+                font=("Arial", 11, "bold"),
+                bg="#f5f5f5",
+                anchor="w",
+            ).pack(fill="x", padx=4, pady=(8, 2))
+
+            for entry in entries:
+                frame = tk.Frame(info_panel, bg="#f5f5f5")
+                frame.pack(fill="x", padx=2, pady=(4, 0))
+
+                tk.Label(
+                    frame,
+                    text=entry.get("organization", "Unknown"),
+                    font=("Arial", 10, "bold"),
+                    bg="#f5f5f5",
+                    anchor="w",
+                    justify="left",
+                    wraplength=240,
+                ).pack(fill="x")
+
+                net_value = entry.get("net_activity", 0) or 0
+                action_color = "green" if positive else "red"
+                net_display = _format_share_amount(abs(net_value))
+                action_text = "Accumulated" if positive else "Sold"
+
+                tk.Label(
+                    frame,
+                    text=f"{action_text}: {net_display} shares",
+                    fg=action_color,
+                    bg="#f5f5f5",
+                    anchor="w",
+                ).pack(**content_pad)
+
+                tk.Label(
+                    frame,
+                    text=f"Report: {entry.get('report_date', 'N/A')}",
+                    fg="#666666",
+                    bg="#f5f5f5",
+                    anchor="w",
+                ).pack(**content_pad)
+
+        _render_section("Top accumulators (6M)", top_accumulators, True)
+        _render_section("Top sellers (6M)", top_sellers, False)
+
+    canvas_container = tk.Frame(chart_frame)
+    canvas_container.pack(side="left", fill="both", expand=True)
+
+    price_columns = ['Open', 'High', 'Low', 'Close', 'Volume']
+    plot_df = df[price_columns].dropna().copy()
+    if plot_df.empty:
+        messagebox.showinfo("Chart", f"No complete OHLC data available for {sym}.")
+        return
+
+    plot_df.sort_index(inplace=True)
+    analysis_df = plot_df[['Open', 'High', 'Low', 'Close', 'Volume']].rename(columns=lambda c: c.lower())
+    plot_df['Date'] = mdates.date2num(plot_df.index.to_pydatetime())
+    ohlc = plot_df[['Date', 'Open', 'High', 'Low', 'Close']].values
+
+    price_min = plot_df['Low'].min()
+    price_max = plot_df['High'].max()
+    price_range = price_max - price_min
+
+    if price_range == 0:
+        price_range = max(price_max * 0.01, 0.5)
+
+    target_bins = 60
+    bin_size = max(price_range / target_bins, 0.01)
+
+    bins = np.arange(price_min, price_max + bin_size, bin_size)
+    if bins[-1] < price_max:
+        bins = np.append(bins, price_max)
+
+    price_levels = 0.5 * (bins[1:] + bins[:-1])
+    # Build a price-volume profile that aligns each candle's volume with the
+    # actual price range traded during that candle.  Distributing volume across
+    # the high/low range ties the histogram bars to the price axis instead of
+    # assigning all of the volume to the closing price.
+    volume_by_price = pd.Series(0.0, index=price_levels)
+
+    bin_low_edges = bins[:-1]
+    bin_high_edges = bins[1:]
+
+    for _, row in plot_df.iterrows():
+        low = row['Low']
+        high = row['High']
+        volume = row['Volume']
+
+        if pd.isna(low) or pd.isna(high) or pd.isna(volume):
+            continue
+
+        if high == low:
+            bin_idx = np.searchsorted(bins, high, side='right') - 1
+            bin_idx = min(max(bin_idx, 0), len(price_levels) - 1)
+            volume_by_price.iloc[bin_idx] += volume
+            continue
+
+        start_idx = np.searchsorted(bins, low, side='right') - 1
+        end_idx = np.searchsorted(bins, high, side='right') - 1
+
+        start_idx = max(start_idx, 0)
+        end_idx = min(end_idx, len(price_levels) - 1)
+
+        if end_idx < start_idx:
+            continue
+
+        relevant_lows = bin_low_edges[start_idx:end_idx + 1]
+        relevant_highs = bin_high_edges[start_idx:end_idx + 1]
+
+        overlaps = np.minimum(high, relevant_highs) - np.maximum(low, relevant_lows)
+        overlaps = np.clip(overlaps, 0, None)
+        total_overlap = overlaps.sum()
+
+        if total_overlap <= 0:
+            continue
+
+        volume_distribution = volume * (overlaps / total_overlap)
+        volume_by_price.iloc[start_idx:end_idx + 1] += volume_distribution
+    norm_denominator = volume_by_price.max()
+    norm_vol = volume_by_price / norm_denominator if norm_denominator else volume_by_price
+
+    fig = plt.figure(figsize=(12, 6))
+    gs = fig.add_gridspec(3, 2, width_ratios=[20, 5], height_ratios=[3, 1, 1], hspace=0.05, wspace=0.05)
+
+    ax_price = fig.add_subplot(gs[0, 0])
+    ax_volume = fig.add_subplot(gs[1, 0], sharex=ax_price)
+    ax_rsi = fig.add_subplot(gs[2, 0], sharex=ax_price)
+    ax_vp = fig.add_subplot(gs[0, 1], sharey=ax_price)
+    for row in (1, 2):
+        fig.add_subplot(gs[row, 1]).axis('off')
+
+    for t, o, h, l, c in ohlc:
+        color = 'green' if c >= o else 'red'
+        ax_price.plot([t, t], [l, h], color='black')
+        ax_price.add_patch(plt.Rectangle((t - 0.2, min(o, c)), 0.4, abs(c - o), color=color))
+
+    overlay_added = False
+
+    if pattern_name:
+        name_lower = pattern_name.strip().lower()
+        if name_lower == "double bottom":
+            hits = scan_double_bottoms(analysis_df, window=60)
+            if not hits:
+                hits = scan_double_bottoms(analysis_df, window=60, require_breakout=False)
+            if not hits:
+                hits = _scan_with_trimming(scan_double_bottoms, analysis_df, window=60)
+            if not hits:
+                hits = _scan_with_trimming(
+                    scan_double_bottoms,
+                    analysis_df,
+                    window=60,
+                    require_breakout=False,
+                )
+            if hits:
+                hit = max(hits, key=lambda h: h.right_idx)
+                if isinstance(hit, DoubleBottomHit):
+                    try:
+                        left_idx = hit.left_idx
+                        right_idx = hit.right_idx
+                        support = hit.support
+
+                        if 0 <= left_idx < len(plot_df) and 0 <= right_idx < len(plot_df):
+                            ax_price.axhline(support, color='#1f77b4', linestyle='--', linewidth=1.5, label='Support')
+                            overlay_added = True
+
+                            ax_price.scatter(
+                                [plot_df['Date'].iloc[left_idx], plot_df['Date'].iloc[right_idx]],
+                                [hit.left_low, hit.right_low],
+                                color='#d62728',
+                                zorder=5,
+                                label='Swing Low',
+                            )
+                            overlay_added = True
+
+                            indices = np.arange(left_idx, right_idx + 1)
+                            highs_segment = analysis_df['high'].iloc[left_idx:right_idx + 1].to_numpy()
+                            if highs_segment.size >= 2 and np.all(np.isfinite(highs_segment)):
+                                slope, intercept = np.polyfit(indices, highs_segment, 1)
+                                line_idx = np.array([left_idx, right_idx])
+                                line_prices = slope * line_idx + intercept
+                                line_dates = plot_df['Date'].iloc[[left_idx, right_idx]].to_numpy()
+                                ax_price.plot(line_dates, line_prices, color='#9467bd', linewidth=1.5, label='Neckline')
+                                overlay_added = True
+
+                                if hit.breakout_idx is not None and 0 <= hit.breakout_idx < len(plot_df):
+                                    breakout_date = plot_df['Date'].iloc[hit.breakout_idx]
+                                    breakout_price = hit.breakout_price if hit.breakout_price is not None else float(
+                                        slope * hit.breakout_idx + intercept
+                                    )
+                                    ax_price.scatter(
+                                        [breakout_date],
+                                        [breakout_price],
+                                        color='#ff7f0e',
+                                        marker='^',
+                                        s=60,
+                                        zorder=6,
+                                        label='Breakout',
+                                    )
+                                    overlay_added = True
+                    except Exception:
+                        pass
+        elif name_lower == "cup and handle":
+            hit = detect_cup_and_handle(analysis_df, cup_window=60, handle_window=15)
+            if not hit:
+                hit = _detect_with_trimming(
+                    detect_cup_and_handle,
+                    analysis_df,
+                    cup_window=60,
+                    handle_window=15,
+                )
+            if isinstance(hit, CupHandleHit):
+                resistance = hit.resistance
+                ax_price.axhline(resistance, color='#9467bd', linestyle='--', linewidth=1.5, label='Resistance')
+                overlay_added = True
+        elif name_lower == "inverse head and shoulders":
+            ihs = detect_inverse_head_shoulders(analysis_df)
+            if not ihs:
+                ihs = _detect_with_trimming(
+                    detect_inverse_head_shoulders,
+                    analysis_df,
+                    min_size=60,
+                )
+            if isinstance(ihs, InverseHeadShouldersPattern):
+                try:
+                    indices = [ihs.left_idx, ihs.head_idx, ihs.right_idx]
+                    lows = [ihs.left_low, ihs.head_low, ihs.right_low]
+                    valid = [idx for idx in indices if 0 <= idx < len(plot_df)]
+                    if len(valid) == 3:
+                        dates = [plot_df['Date'].iloc[idx] for idx in indices]
+                        ax_price.scatter(dates, lows, color='#d62728', s=50, label='Shoulders/Head', zorder=6)
+                        overlay_added = True
+
+                    if 0 <= ihs.neckline_left_idx < len(plot_df) and 0 <= ihs.neckline_right_idx < len(plot_df):
+                        neck_dates = [
+                            plot_df['Date'].iloc[ihs.neckline_left_idx],
+                            plot_df['Date'].iloc[ihs.neckline_right_idx],
+                        ]
+                        neck_prices = [ihs.neckline_left, ihs.neckline_right]
+                        ax_price.plot(neck_dates, neck_prices, color='#9467bd', linestyle='--', linewidth=1.5, label='Neckline')
+                        overlay_added = True
+                except Exception:
+                    pass
+        elif name_lower == "ascending triangle":
+            triangle = detect_ascending_triangle(analysis_df, window=60, tolerance=0.02, min_touches=2)
+            if not triangle:
+                triangle = _detect_with_trimming(
+                    detect_ascending_triangle,
+                    analysis_df,
+                    window=60,
+                    tolerance=0.02,
+                    min_touches=2,
+                )
+            if isinstance(triangle, AscendingTrianglePattern):
+                start_idx = triangle.offset
+                end_idx = triangle.offset + triangle.length - 1
+                if 0 <= start_idx < end_idx < len(plot_df):
+                    dates = plot_df['Date'].iloc[[start_idx, end_idx]].to_numpy()
+                    support_start = triangle.support_intercept
+                    support_end = triangle.support_slope * (triangle.length - 1) + triangle.support_intercept
+                    ax_price.plot(dates, [support_start, support_end], color='#ff7f0e', linewidth=1.5, label='Rising Support')
+                    overlay_added = True
+
+                    ax_price.hlines(
+                        triangle.resistance,
+                        dates[0],
+                        dates[-1],
+                        colors='#2ca02c',
+                        linestyles='--',
+                        linewidth=1.5,
+                        label='Flat Resistance',
+                    )
+                    overlay_added = True
+
+                    res_label = 'Resistance Touch'
+                    for idx in triangle.resistance_indices:
+                        if 0 <= idx < len(plot_df):
+                            ax_price.scatter(
+                                plot_df['Date'].iloc[idx],
+                                analysis_df['high'].iloc[idx],
+                                color='#1f77b4',
+                                s=35,
+                                zorder=6,
+                                label=res_label,
+                            )
+                            res_label = None
+                            overlay_added = True
+
+                    sup_label = 'Support Touch'
+                    for idx in triangle.support_indices:
+                        if 0 <= idx < len(plot_df):
+                            ax_price.scatter(
+                                plot_df['Date'].iloc[idx],
+                                analysis_df['low'].iloc[idx],
+                                color='#d62728',
+                                s=35,
+                                zorder=6,
+                                label=sup_label,
+                            )
+                            sup_label = None
+                            overlay_added = True
+        elif name_lower == "bullish pennant":
+            pennant = detect_bullish_pennant(analysis_df, window=60, flagpole_window=20)
+            if not pennant:
+                pennant = _detect_with_trimming(
+                    detect_bullish_pennant,
+                    analysis_df,
+                    window=60,
+                    flagpole_window=20,
+                )
+            if isinstance(pennant, BullishPennantPattern):
+                start_idx = pennant.offset
+                end_idx = pennant.offset + pennant.length - 1
+                if 0 <= start_idx < end_idx < len(plot_df):
+                    dates = plot_df['Date'].iloc[[start_idx, end_idx]].to_numpy()
+                    upper_start = pennant.upper_intercept
+                    upper_end = pennant.upper_slope * (pennant.length - 1) + pennant.upper_intercept
+                    lower_start = pennant.lower_intercept
+                    lower_end = pennant.lower_slope * (pennant.length - 1) + pennant.lower_intercept
+
+                    ax_price.plot(dates, [upper_start, upper_end], color='#9467bd', linewidth=1.5, label='Pennant Upper')
+                    ax_price.plot(dates, [lower_start, lower_end], color='#ff7f0e', linewidth=1.5, label='Pennant Lower')
+                    overlay_added = True
+        elif name_lower == "bullish flag":
+            flag = detect_bullish_flag(analysis_df, window=40, flagpole_window=20)
+            if not flag:
+                flag = _detect_with_trimming(
+                    detect_bullish_flag,
+                    analysis_df,
+                    window=40,
+                    flagpole_window=20,
+                )
+            if isinstance(flag, BullishFlagPattern):
+                start_idx = flag.offset
+                end_idx = flag.offset + flag.length - 1
+                if 0 <= start_idx < end_idx < len(plot_df):
+                    dates = plot_df['Date'].iloc[[start_idx, end_idx]].to_numpy()
+                    base_start = flag.intercept
+                    base_end = flag.slope * (flag.length - 1) + flag.intercept
+                    upper_line = [base_start + flag.upper_offset, base_end + flag.upper_offset]
+                    lower_line = [base_start + flag.lower_offset, base_end + flag.lower_offset]
+
+                    ax_price.plot(dates, upper_line, color='#9467bd', linewidth=1.5, label='Flag Upper')
+                    ax_price.plot(dates, lower_line, color='#ff7f0e', linewidth=1.5, label='Flag Lower')
+                    overlay_added = True
+        elif name_lower == "bullish rectangle":
+            rectangle = detect_bullish_rectangle(analysis_df, window=60)
+            if not rectangle:
+                rectangle = _detect_with_trimming(
+                    detect_bullish_rectangle,
+                    analysis_df,
+                    window=60,
+                )
+            if isinstance(rectangle, BullishRectanglePattern):
+                start_idx = rectangle.offset
+                end_idx = rectangle.offset + rectangle.length - 1
+                if 0 <= start_idx < end_idx < len(plot_df):
+                    dates = plot_df['Date'].iloc[[start_idx, end_idx]].to_numpy()
+                    ax_price.hlines(rectangle.high, dates[0], dates[-1], colors='#1f77b4', linestyles='--', linewidth=1.5, label='Rectangle High')
+                    ax_price.hlines(rectangle.low, dates[0], dates[-1], colors='#d62728', linestyles='--', linewidth=1.5, label='Rectangle Low')
+                    overlay_added = True
+        elif name_lower == "rounding bottom":
+            rounding = detect_rounding_bottom(analysis_df, window=100)
+            if not rounding:
+                rounding = _detect_with_trimming(
+                    detect_rounding_bottom,
+                    analysis_df,
+                    window=100,
+                )
+            if isinstance(rounding, RoundingBottomPattern):
+                start_idx = rounding.offset
+                end_idx = rounding.offset + rounding.length - 1
+                if 0 <= start_idx < end_idx < len(plot_df):
+                    poly = np.poly1d(rounding.coeffs)
+                    local_x = np.linspace(0, rounding.length - 1, 100)
+                    curve_y = poly(local_x)
+                    global_indices = np.linspace(start_idx, end_idx, 100)
+                    index_array = np.arange(len(plot_df))
+                    date_values = np.interp(global_indices, index_array, plot_df['Date'].values)
+                    ax_price.plot(date_values, curve_y, color='#2ca02c', linewidth=1.5, label='Rounded Base')
+                    overlay_added = True
+        elif name_lower == "breakaway gap":
+            gap = detect_breakaway_gap(analysis_df)
+            if not gap:
+                gap = _detect_with_trimming(
+                    detect_breakaway_gap,
+                    analysis_df,
+                    min_size=35,
+                )
+            if isinstance(gap, BreakawayGapPattern):
+                prev_idx = gap.prev_close_idx
+                curr_idx = gap.curr_open_idx
+                if 0 <= prev_idx < len(plot_df) and 0 <= curr_idx < len(plot_df):
+                    prev_date = plot_df['Date'].iloc[prev_idx]
+                    curr_date = plot_df['Date'].iloc[curr_idx]
+                    ax_price.vlines(curr_date, gap.prev_close, gap.curr_open, colors='#ff7f0e', linewidth=2, label='Gap')
+                    ax_price.scatter([curr_date], [gap.curr_close], color='#2ca02c', marker='^', s=60, zorder=6, label='Gap Close')
+                    overlay_added = True
+
+    if overlay_added:
+        handles, labels = ax_price.get_legend_handles_labels()
+        legend_map = {label: handle for handle, label in zip(handles, labels) if label}
+        if legend_map:
+            ax_price.legend(list(legend_map.values()), list(legend_map.keys()), loc='upper left')
+
+
+    bar_positions = bins[:-1]
+    bar_heights = np.diff(bins)
+    ax_vp.barh(bar_positions, norm_vol.values, height=bar_heights, align='edge', color='gray')
+    ax_vp.set_ylim(price_min, price_max)
+    ax_vp.set_xticks([])
+    ax_vp.set_xlabel('Volume')
+    ax_vp.tick_params(axis='y', labelleft=False, left=False, labelright=False, right=False)
+
+    volume_colors = ['green' if c >= o else 'red' for o, c in zip(plot_df['Open'], plot_df['Close'])]
+    ax_volume.bar(plot_df['Date'], plot_df['Volume'], width=0.6, color=volume_colors, align='center')
+    ax_volume.set_ylabel('Volume')
+    ax_volume.yaxis.set_label_position('right')
+
+    delta = plot_df['Close'].diff()
+    gains = delta.clip(lower=0)
+    losses = -delta.clip(upper=0)
+    avg_gain = gains.rolling(window=14, min_periods=14).mean()
+    avg_loss = losses.rolling(window=14, min_periods=14).mean()
+    avg_loss_replaced = avg_loss.replace(0, pd.NA)
+    rs = avg_gain / avg_loss_replaced
+    rsi = 100 - (100 / (1 + rs))
+    rsi = rsi.fillna(50)
+    rsi[(avg_loss == 0) & (avg_gain > 0)] = 100
+    rsi[(avg_loss == 0) & (avg_gain == 0)] = 50
+
+    ax_rsi.plot(plot_df['Date'], rsi, color='purple', linewidth=1)
+    ax_rsi.axhline(70, color='red', linestyle='--', linewidth=1)
+    ax_rsi.axhline(30, color='green', linestyle='--', linewidth=1)
+    ax_rsi.set_ylim(0, 100)
+    ax_rsi.set_ylabel('RSI (14)')
+    ax_rsi.yaxis.set_label_position('right')
+    ax_rsi.set_yticks([0, 30, 50, 70, 100])
+
+    ax_price.xaxis.set_major_formatter(mdates.DateFormatter('%Y-%m-%d'))
+    ax_price.xaxis.set_major_locator(mticker.MaxNLocator(10))
+    fig.autofmt_xdate(rotation=45)
+    fig.align_xlabels([ax_rsi])
+
+    ax_price.tick_params(axis='x', labelbottom=False)
+    ax_volume.tick_params(axis='x', labelbottom=False)
+    ax_volume.tick_params(axis='y', labelright=True, right=True, labelleft=False, left=False)
+    ax_rsi.tick_params(axis='y', labelright=True, right=True, labelleft=False, left=False)
+    ax_rsi.set_xlabel('Date')
+    ax_price.set_xlim(plot_df['Date'].min() - 0.5, plot_df['Date'].max() + 0.5)
+
+    long_name = _long_name_cache.get(sym)
+    if long_name is None:
+        try:
+            long_name = yf.Ticker(sym).info.get("longName")
+        except Exception:
+            long_name = None
+        _long_name_cache[sym] = long_name
+
+    title_name = long_name or sym
+    chart_title = f"{title_name} ({sym}) Candlestick with Volume Profile"
+    if pattern_name:
+        chart_title += f" — {pattern_name.strip()}"
+
+    ax_price.set_ylabel('Price')
+    ax_price.set_title(chart_title)
+    ax_price.yaxis.set_label_position('right')
+    ax_price.tick_params(axis='y', labelright=True, right=True, labelleft=False, left=False)
+
+    canvas = FigureCanvasTkAgg(fig, master=canvas_container)
+    canvas.draw()
+    canvas.get_tk_widget().pack(fill="both", expand=True)
+def load_watchlist():
+    tree.delete(*tree.get_children())
+    if not WATCHLIST_PATH.exists():
+        return
+    df = pd.read_csv(WATCHLIST_PATH)
+    for _, row in df.iterrows():
+        tree.insert("", "end", values=[row[col] for col in WATCHLIST_COLUMNS])
+
+def refresh_watchlist():
+    script_dir = SCRIPT_DIR
+    transfer_script = script_dir / "transfer_watchlist.py"
+    local_watchlist = WATCHLIST_PATH
+
+    try:
+        if transfer_script.exists():
+            subprocess.run([sys.executable, str(transfer_script)], check=True, capture_output=True, text=True)
+        else:
+            shared_dirs = []
+            env_shared = os.getenv("WATCHLIST_SHARED_DIR")
+            if env_shared:
+                shared_dirs.append(Path(env_shared))
+            shared_dirs.append(script_dir / "shared")
+
+            destination = local_watchlist
+            shared_found = False
+            for shared_dir in shared_dirs:
+                if not shared_dir:
+                    continue
+                source = Path(shared_dir) / "watchlist.csv"
+                if source.exists():
+                    shutil.copy2(source, destination)
+                    shared_found = True
+                    break
+
+            if not shared_found:
+                if local_watchlist.exists():
+                    print(
+                        "[Watchlist] Shared watchlist not found. Using existing local copy.")
+                else:
+                    messagebox.showerror(
+                        "Reload Watchlist",
+                        "Could not locate watchlist.csv in shared directories or locally.",
+                    )
+                    return
+    except subprocess.CalledProcessError as e:
+        error_message = e.stderr.strip() if e.stderr else str(e)
+        messagebox.showerror("Reload Watchlist", f"Failed to refresh watchlist:\n{error_message}")
+        return
+    except Exception as e:
+        messagebox.showerror("Reload Watchlist", f"Failed to refresh watchlist:\n{e}")
+        return
+
+    load_watchlist()
+
+def sort_treeview(tree, col, descending=False):
+    def sort_key(item):
+        value = tree.set(item, col)
+        if value in ("", None):
+            return (2, "")
+        try:
+            return (0, float(value))
+        except (ValueError, TypeError):
+            return (1, str(value).lower())
+
+    items = list(tree.get_children(""))
+    items.sort(key=sort_key, reverse=descending)
+
+    for index, iid in enumerate(items):
+        tree.move(iid, "", index)
+
+    tree.heading(col, command=lambda: sort_treeview(tree, col, not descending))
+
+def setup_layout():
+    global tree, chart_frame, symbol_var, qty_var, entry_var, sl_var, total_value_var, order_tree
+    global scan_status_var, scan_button
+
+    last_edited = {"field": None}
+
+    def update_shares(*args):
+        if last_edited["field"] != "total_value":
+            return
+        try:
+            entry = float(entry_var.get())
+            total_value = float(total_value_var.get())
+            if entry > 0:
+                qty = round(total_value / entry, 6)
+                qty_var.set(qty)
+        except ValueError:
+            pass
+
+    def update_total_value(*args):
+        if last_edited["field"] != "qty":
+            return
+        try:
+            entry = float(entry_var.get())
+            qty = float(qty_var.get())
+            if entry > 0 and qty > 0:
+                total_value = round(entry * qty, 2)
+                total_value_var.set(total_value)
+        except ValueError:
+            pass
+
+    def update_from_entry(*args):
+        if last_edited["field"] == "entry":
+            try:
+                entry = float(entry_var.get())
+                total_value = float(total_value_var.get())
+                if entry > 0:
+                    qty = round(total_value / entry, 6)
+                    qty_var.set(qty)
+                else:
+                    qty_var.set("")
+            except ValueError:
+                pass
+            update_total_value()
+
+    def mark_last_edited(field_name):
+        last_edited["field"] = field_name
+
+    top = tk.Frame(root); top.pack(fill="x", padx=10, pady=5)
+    scan_status_var = tk.StringVar(value="Idle")
+    scan_button = tk.Button(top, text="Pattern Scanner", command=run_scan)
+    scan_button.pack(side="left")
+    tk.Label(top, textvariable=scan_status_var).pack(side="left", padx=10)
+    tk.Button(top, text="Reload Watchlist", command=refresh_watchlist).pack(side="right", padx=5)
+
+    tree_frame = tk.Frame(root); tree_frame.pack(fill="x", padx=10)
+    tree = ttk.Treeview(tree_frame, columns=WATCHLIST_COLUMNS, show="headings", height=8)
+    for col in WATCHLIST_COLUMNS:
+        tree.heading(col, text=col.replace("_", " ").title(), command=lambda c=col: sort_treeview(tree, c))
+        tree.column(col, width=110, anchor="center")
+    tree.pack(side="left", fill="x", expand=True)
+    ttk.Scrollbar(tree_frame, orient="vertical", command=tree.yview).pack(side="right", fill="y")
+
+    middle = tk.Frame(root); middle.pack(fill="both", expand=True, padx=10)
+    chart_frame = tk.Frame(middle); chart_frame.pack(side="left", fill="both", expand=True)
+    order_frame = tk.LabelFrame(middle, text="Trading Controls", padx=10, pady=10)
+    order_frame.pack(side="right", fill="y", padx=10)
+
+    symbol_var = tk.StringVar()
+    qty_var = tk.StringVar()
+    entry_var = tk.StringVar()
+    sl_var = tk.StringVar()
+    total_value_var = tk.StringVar()
+
+    qty_var.trace_add("write", lambda *args: mark_last_edited("qty") or update_total_value())
+    entry_var.trace_add("write", lambda *args: mark_last_edited("entry") or update_from_entry())
+    total_value_var.trace_add("write", lambda *args: mark_last_edited("total_value") or update_shares())
+
+    tk.Label(order_frame, text="Symbol").pack()
+    tk.Entry(order_frame, textvariable=symbol_var).pack()
+
+    tk.Label(order_frame, text="Total Traded Value ($)").pack()
+    tk.Entry(order_frame, textvariable=total_value_var).pack()
+
+    tk.Label(order_frame, text="Entry Price").pack()
+    tk.Entry(order_frame, textvariable=entry_var).pack()
+
+    tk.Label(order_frame, text="Shares").pack()
+    tk.Entry(order_frame, textvariable=qty_var).pack()
+
+    tk.Label(order_frame, text="Stop Loss Price").pack()
+    tk.Entry(order_frame, textvariable=sl_var).pack()
+
+    tk.Button(order_frame, text="Place Order", command=place_order, bg="blue", fg="white").pack(pady=10)
+
+    tk.Label(root, text="Order Window", font=("Arial", 14, "bold")).pack(anchor="w", padx=10)
+    order_frame = tk.Frame(root); order_frame.pack(fill="x", padx=10)
+    order_tree = ttk.Treeview(order_frame, columns=("Symbol", "Shares", "Entry Price", "Stop Loss Price", "Status", "order_id"), show="headings")
+    for col in ("Symbol", "Shares", "Entry Price", "Stop Loss Price", "Status", "order_id"):
+        width = 0 if col == "order_id" else 150
+        order_tree.heading(col, text=col, command=lambda c=col: sort_treeview(order_tree, c))
+        order_tree.column(col, width=width, anchor="center", stretch=(col != "order_id"))
+    order_tree.pack(side="left", fill="x", expand=True)
+    ttk.Scrollbar(order_frame, orient="vertical", command=order_tree.yview).pack(side="right", fill="y")
+
+    controls = tk.Frame(root); controls.pack(fill="x", padx=10, pady=5)
+    tk.Button(controls, text="Delete from Watchlist", command=lambda: tree.delete(*tree.selection())).pack(side="left", padx=5)
+    tk.Button(controls, text="Delete Selected Order", command=delete_selected_order).pack(side="left", padx=5)
+    tk.Button(controls, text="Reload Active Monitors", command=rerun_stop_loss_monitors).pack(side="left", padx=5)
+
+def force_exit():
+    os.kill(os.getpid(), signal.SIGTERM)
+
+root.protocol("WM_DELETE_WINDOW", force_exit)
+setup_layout()
+load_watchlist()
+tree.bind("<<TreeviewSelect>>", lambda e: root.after(100, show_candlestick))
+root.bind("<Up>", lambda e: navigate_chart("up"))
+root.bind("<Down>", lambda e: navigate_chart("down"))
 root.mainloop()