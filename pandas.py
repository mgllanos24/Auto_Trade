"""Very small, test oriented subset of the :mod:`pandas` API.

The real project depends on NumPy and pandas which are not available in the
execution environment.  The unit tests exercise a constrained subset of the
DataFrame and Series APIs which we re-implement here using plain Python data
structures.  Only the behaviour required by the tests is provided – the
implementation should be considered a compatibility shim rather than a drop-in
replacement for pandas.
"""
from __future__ import annotations

import datetime as _dt
import math
import sys
import traceback
from typing import Dict, Iterable, Iterator, List, Mapping, Sequence

import csv

import numpy as np

# Provide a ``__version__`` attribute so libraries performing runtime
# compatibility checks (such as scikit-learn) can operate without failing
# during import.  The value itself is not important for the test shim; any
# valid version string will suffice.
__version__ = "0.1.0"

NaT = None


def _is_nan(value: object) -> bool:
    if value is None:
        return True
    try:
        return math.isnan(float(value))
    except Exception:
        return False


def _is_scalar(value: object) -> bool:
    return isinstance(value, (int, float, str, bool)) or value is None


def _to_float(value: object) -> float:
    try:
        return float(value)
    except Exception:
        return float("nan")


class Index(list):  # pragma: no cover - simple container
    def __init__(
        self,
        data: Iterable[object] | None = None,
        name: str | None = None,
        tz: _dt.tzinfo | None = None,
    ):
        if data is None:
            values: List[object] = []
        else:
            values = list(data)
        super().__init__(values)
        self.name = name

        if tz is None:
            inferred_tz = None
            for value in values:
                tzinfo = getattr(value, "tzinfo", None)
                if tzinfo is not None:
                    inferred_tz = tzinfo
                    break
            tz = inferred_tz
        self._tz = tz

    def __getitem__(self, item):
        result = super().__getitem__(item)
        if isinstance(item, slice):
            return Index(result, name=self.name, tz=self._tz)
        return result

    def copy(self) -> "Index":
        copied = Index(self, name=self.name, tz=self._tz)
        return copied
<<<<<<< HEAD

    def _debug_state(self) -> Dict[str, object]:  # pragma: no cover - debugging helper
        sample = list(self[:5])
        sample_types = sorted({type(value).__name__ for value in sample}) if sample else []
        return {
            "name": self.name,
            "tz": self._tz,
            "tz_type": type(self._tz).__name__ if self._tz is not None else None,
            "length": len(self),
            "sample": sample,
            "sample_types": sample_types,
        }

    def __getattr__(self, attr):
        debug_payload = self._debug_state()
        debug_payload["requested_attr"] = attr
        debug_payload["stack"] = "".join(traceback.format_stack(limit=6))
        print(f"[pandas.Index DEBUG] Missing attribute lookup: {debug_payload}")
        raise AttributeError(f"'Index' object has no attribute '{attr}'")

    @property
    def tz(self):  # pragma: no cover - minimal compatibility shim
        return self._tz

    def tz_localize(self, tz):  # pragma: no cover - compatibility helper with debug output
        debug_details: Dict[str, object] = {
            **self._debug_state(),
            "incoming_tz": tz,
            "has_existing_tz": self._tz is not None,
        }
        print(f"[pandas.Index DEBUG] tz_localize invoked: {debug_details}")

        tzinfo = tz
        if isinstance(tz, str):
            if tz.upper() == "UTC":
                tzinfo = _dt.timezone.utc
            else:
                try:  # pragma: no cover - depends on optional zoneinfo
                    from zoneinfo import ZoneInfo

                    tzinfo = ZoneInfo(tz)
                except Exception:
                    print(
                        "[pandas.Index DEBUG] Unable to resolve timezone string; "
                        "preserving original values"
                    )
                    tzinfo = None

        if tzinfo is None:
            print(
                "[pandas.Index DEBUG] No timezone information available after tz_localize"
            )
            return self.copy()

        localized_values: List[object] = []
        for value in self:
            if isinstance(value, _dt.datetime) and value.tzinfo is None:
                localized_values.append(value.replace(tzinfo=tzinfo))
            else:
                localized_values.append(value)

        result = Index(localized_values, name=self.name, tz=tzinfo)
        print(
            "[pandas.Index DEBUG] tz_localize returning new index:",
            {"name": result.name, "tz": result._tz, "length": len(result)},
        )
        return result
=======

    def __getattr__(self, attr):
        raise AttributeError(f"'Index' object has no attribute '{attr}'")
>>>>>>> fb540686

    @property
    def tz(self):  # pragma: no cover - minimal compatibility shim
        return self._tz


class RangeIndex(Index):  # pragma: no cover - simple container
    def __init__(self, data: Iterable[object] | int | None = None, name: str | None = None):
        if data is None:
            values = []
        elif isinstance(data, int):
            values = range(data)
        else:
            values = data
        super().__init__(values, name=name)


def _ensure_index(values: Sequence[object] | Index, *, name: str | None = None) -> Index:
    if isinstance(values, Index):
        return values.copy()
    inferred_name = name if name is not None else getattr(values, "name", None)
    return Index(values, name=inferred_name)


class _TimestampFactory:
    _UNIT_MULTIPLIERS = {
        "s": 1,
        "ms": 1e-3,
        "us": 1e-6,
        "ns": 1e-9,
        "m": 60,
        "h": 3600,
        "d": 86400,
    }

    def __call__(self, value=None, *, unit: str | None = None):
        if unit is not None:
            if unit not in self._UNIT_MULTIPLIERS:
                raise ValueError(f"Unsupported unit '{unit}'")
            try:
                numeric_value = float(value)
            except (TypeError, ValueError):
                scaled_value = value
            else:
                scaled_value = numeric_value * self._UNIT_MULTIPLIERS[unit]
            value = scaled_value
        if value is None:
            return self.now()
        if isinstance(value, _dt.datetime):
            return value
        if isinstance(value, _dt.date):  # pragma: no cover - convenience
            return _dt.datetime.combine(value, _dt.time.min)
        if isinstance(value, (int, float)):
            return _dt.datetime.fromtimestamp(value)
        if isinstance(value, str):
            try:
                return _dt.datetime.fromisoformat(value)
            except ValueError:
                return self.now()
        return value

    @staticmethod
    def now():  # pragma: no cover - trivial
        return _dt.datetime.utcnow()

    @staticmethod
    def utcnow():  # pragma: no cover - trivial
        return _dt.datetime.utcnow()


Timestamp = _TimestampFactory()


def date_range(start: str, periods: int, freq: str = "D") -> List[_dt.datetime]:
    if isinstance(start, str):
        start_dt = _dt.datetime.fromisoformat(start)
    else:  # pragma: no cover - unused
        start_dt = start
    step = _dt.timedelta(days=1 if freq.upper().startswith("D") else 0)
    return [start_dt + step * i for i in range(periods)]


def to_datetime(values, utc: bool = False, unit: str | None = None):  # pragma: no cover - minimal helper
    def _unit_to_seconds(value):
        if unit is None:
            return value
        multipliers = {
            "s": 1,
            "ms": 1e-3,
            "us": 1e-6,
            "ns": 1e-9,
            "m": 60,
            "h": 3600,
            "d": 86400,
        }
        if unit not in multipliers:
            raise ValueError(f"Unsupported unit '{unit}'")
        try:
            numeric = float(value)
        except (TypeError, ValueError):
            return value
        return numeric * multipliers[unit]

    def _convert(value):
        scaled = _unit_to_seconds(value)
        ts = Timestamp(scaled)
        if utc and isinstance(ts, _dt.datetime):
            return ts.replace(tzinfo=_dt.timezone.utc)
        return ts

    if isinstance(values, Series):
        converted = [_convert(val) for val in values]
        return Series(converted, index=values.index[:], name=values.name)
    if isinstance(values, list):
        return [_convert(val) for val in values]
    return _convert(values)


class Series:
    def __init__(self, data: Iterable[object], index: Sequence[object] | None = None, name: str | None = None):
        self._data: List[object] = list(data)
        if index is None:
            self.index = range(len(self._data))
        else:
            self.index = index
        self.name = name

    @property
    def index(self) -> Index:
        return self._index

    @index.setter
    def index(self, new_index) -> None:
        ensured = _ensure_index(new_index)
        if len(ensured) != len(self._data):
            raise ValueError("Index length does not match data length")
        self._index = ensured

    # ------------------------------------------------------------------
    # Container protocol
    # ------------------------------------------------------------------
    def __len__(self) -> int:  # pragma: no cover - trivial
        return len(self._data)

    def __iter__(self) -> Iterator[object]:  # pragma: no cover - trivial
        return iter(self._data)

    def __getitem__(self, key):
        if isinstance(key, slice):  # pragma: no cover - simple container slicing
            return Series(self._data[key], index=self.index[key], name=self.name)

        if isinstance(key, int):  # pragma: no cover - trivial positional access
            return self._data[key]

        if key in self.index:
            position = self.index.index(key)
            return self._data[position]

        raise KeyError(key)

    @property
    def empty(self) -> bool:
        return len(self._data) == 0

    @property
    def values(self):
        """Return the underlying data as a NumPy array."""

        def _is_numeric(value: object) -> bool:
            return isinstance(value, (int, float)) or _is_nan(value)

        if all(_is_numeric(value) for value in self._data):
            return np.array([_to_float(value) for value in self._data], dtype=float)
        return np.array(self._data, dtype=object)

    # ------------------------------------------------------------------
    # Arithmetic helpers
    # ------------------------------------------------------------------
    def _binary_op(self, other, op) -> "Series":
        if isinstance(other, Series):
            values = other._data
            if len(values) != len(self._data):
                raise ValueError("Series length mismatch")
        else:
            values = [other] * len(self._data)
        result: List[float] = []
        for left, right in zip(self._data, values):
            if _is_nan(left) or _is_nan(right):
                result.append(float("nan"))
            else:
                result.append(op(_to_float(left), _to_float(right)))
        return Series(result, index=self.index[:], name=self.name)

    def __sub__(self, other) -> "Series":
        return self._binary_op(other, lambda a, b: a - b)

    def __rsub__(self, other) -> "Series":
        if isinstance(other, Series):
            return other.__sub__(self)
        filler = Series([other] * len(self._data), index=self.index[:], name=self.name)
        return filler.__sub__(self)

    def __add__(self, other) -> "Series":
        return self._binary_op(other, lambda a, b: a + b)

    def __radd__(self, other) -> "Series":  # pragma: no cover - symmetric
        return self.__add__(other)

    def __mul__(self, other) -> "Series":
        return self._binary_op(other, lambda a, b: a * b)

    def __rmul__(self, other) -> "Series":  # pragma: no cover - symmetric
        return self.__mul__(other)

    def __truediv__(self, other) -> "Series":
        def _div(a: float, b: float) -> float:
            return a / b if b != 0 else float("nan")

        return self._binary_op(other, _div)

    def __rtruediv__(self, other) -> "Series":
        if isinstance(other, Series):
            return other.__truediv__(self)
        filler = Series([other] * len(self._data), index=self.index[:], name=self.name)
        return filler.__truediv__(self)

    def __neg__(self) -> "Series":
        return Series([-_to_float(value) if not _is_nan(value) else float("nan") for value in self._data], index=self.index[:], name=self.name)

    # ------------------------------------------------------------------
    # Array like helpers
    # ------------------------------------------------------------------
    def copy(self) -> "Series":
        return Series(self._data[:], index=self.index[:], name=self.name)

    def tail(self, n: int) -> "Series":
        if n <= 0:
            return Series([], index=[], name=self.name)
        return Series(self._data[-n:], index=self.index[-n:], name=self.name)

    @property
    def iloc(self):
        return _SeriesILoc(self)

    def to_numpy(self) -> np.ndarray:
        return np.asarray([_to_float(value) for value in self._data])

    def mean(self) -> float:
        values = [_to_float(x) for x in self._data if not _is_nan(x)]
        if not values:
            return float("nan")
        return sum(values) / len(values)

    def max(self) -> float:
        values = [_to_float(x) for x in self._data if not _is_nan(x)]
        return max(values) if values else float("nan")

    def min(self) -> float:
        values = [_to_float(x) for x in self._data if not _is_nan(x)]
        return min(values) if values else float("nan")

    def diff(self) -> "Series":
        result: List[float] = []
        prev = None
        for value in self._data:
            if prev is None or _is_nan(prev) or _is_nan(value):
                result.append(float("nan"))
            else:
                result.append(_to_float(value) - _to_float(prev))
            prev = value
        return Series(result, index=self.index[:], name=self.name)

    def shift(self, periods: int) -> "Series":
        if periods >= 0:
            if periods == 0:
                data = self._data[:]
            elif periods >= len(self._data):
                data = [float("nan")] * len(self._data)
            else:
                filler = [float("nan")] * periods
                data = filler + self._data[:-periods]
        else:  # pragma: no cover - unused
            abs_periods = abs(periods)
            if abs_periods >= len(self._data):
                data = [float("nan")] * len(self._data)
            else:
                tail = self._data[abs_periods:]
                data = tail + [float("nan")] * abs_periods
        return Series(data, index=self.index[:], name=self.name)

    def clip(self, lower=None, upper=None) -> "Series":
        data: List[float] = []
        for value in self._data:
            val = _to_float(value)
            if lower is not None and val < lower:
                val = lower
            if upper is not None and val > upper:
                val = upper
            data.append(val)
        return Series(data, index=self.index[:], name=self.name)

    def abs(self) -> "Series":
        return Series([abs(_to_float(v)) for v in self._data], index=self.index[:], name=self.name)

    def replace(self, to_replace, value) -> "Series":
        targets = to_replace if isinstance(to_replace, (list, tuple, set)) else [to_replace]
        data = [value if elem in targets or (_is_nan(elem) and any(_is_nan(t) for t in targets)) else elem for elem in self._data]
        return Series(data, index=self.index[:], name=self.name)

    def fillna(self, value: float) -> "Series":
        data = [value if _is_nan(elem) else elem for elem in self._data]
        return Series(data, index=self.index[:], name=self.name)

    def isnull(self) -> "Series":
        return Series([_is_nan(elem) for elem in self._data], index=self.index[:], name=self.name)

    def any(self) -> bool:
        return any(bool(val) for val in self._data)

    def rolling(self, window: int, min_periods: int | None = None) -> "Rolling":
        return Rolling(self, window, min_periods)

    def ewm(self, span: int, adjust: bool = False) -> "EWM":
        return EWM(self, span, adjust=adjust)


class _SeriesILoc:
    def __init__(self, series: Series) -> None:
        self._series = series

    def __getitem__(self, key):
        if isinstance(key, slice):
            start, stop, step = key.indices(len(self._series))
            data = [self._series._data[i] for i in range(start, stop, step)]
            index = _ensure_index([self._series.index[i] for i in range(start, stop, step)], name=self._series.index.name)
            return Series(data, index=index, name=self._series.name)
        idx = key
        if idx < 0:
            idx += len(self._series._data)
        return self._series._data[idx]


class Rolling:
    def __init__(self, series: Series, window: int, min_periods: int | None) -> None:
        self.series = series
        self.window = max(int(window), 1)
        self.min_periods = self.window if min_periods is None else max(int(min_periods), 1)

    def _apply(self, func) -> Series:
        data: List[float] = []
        values = self.series._data
        for idx in range(len(values)):
            start = max(0, idx - self.window + 1)
            window_values = [_to_float(values[i]) for i in range(start, idx + 1) if not _is_nan(values[i])]
            if len(window_values) < self.min_periods:
                data.append(float("nan"))
            else:
                data.append(func(window_values))
        return Series(data, index=self.series.index[:], name=self.series.name)

    def mean(self) -> Series:
        return self._apply(lambda vals: sum(vals) / len(vals))

    def max(self) -> Series:
        return self._apply(lambda vals: max(vals))


class EWM:
    def __init__(self, series: Series, span: int, adjust: bool) -> None:
        self.series = series
        self.span = max(int(span), 1)
        self.adjust = adjust

    def mean(self) -> Series:
        alpha = 2 / (self.span + 1)
        ema = float("nan")
        data: List[float] = []
        for value in self.series._data:
            if _is_nan(value):
                data.append(float("nan"))
                continue
            val = _to_float(value)
            if _is_nan(ema):
                ema = val
            else:
                ema = alpha * val + (1 - alpha) * ema
            data.append(ema)
        return Series(data, index=self.series.index[:], name=self.series.name)


class DataFrame:
    def __init__(self, data: Mapping[str, Iterable[object]], index: Sequence[object] | None = None):
        if not data:
            self._data: Dict[str, Series] = {}
            self.index = index or []
            self._columns_name: str | None = None
            return

        inferred_length = None
        for values in data.values():
            if _is_scalar(values):
                continue
            current_length = len(list(values))
            if inferred_length is None:
                inferred_length = current_length
            elif inferred_length != current_length:
                raise ValueError("All columns must share the same length")
        if inferred_length is None:
            inferred_length = len(index) if index is not None else 0
        if index is None:
            self.index = range(inferred_length)
        else:
            ensured_index = _ensure_index(index)
            if len(ensured_index) != inferred_length:
                raise ValueError("Index length does not match data length")
            self.index = ensured_index

        def _ensure_list(values):
            if _is_scalar(values):
                return [values] * inferred_length
            as_list = list(values)
            if len(as_list) != inferred_length:
                raise ValueError("Column length mismatch")
            return as_list

        self._data = {
            name: Series(_ensure_list(values), index=self.index, name=name)
            for name, values in data.items()
        }
        self._columns_name: str | None = None

    @property
    def index(self) -> Index:
        return self._index

    @index.setter
    def index(self, new_index) -> None:
        self._index = _ensure_index(new_index)

    # ------------------------------------------------------------------
    # Container protocol
    # ------------------------------------------------------------------
    def __len__(self) -> int:  # pragma: no cover - trivial
        return len(self.index)

    @property
    def columns(self) -> Index:
        return Index(self._data.keys(), name=self._columns_name)

    @columns.setter
    def columns(self, new_columns) -> None:
        ensured = _ensure_index(new_columns)
        if len(ensured) != len(self._data):
            raise ValueError("Length mismatch when setting columns")
        existing_series = list(self._data.values())
        renamed: Dict[str, Series] = {}
        for name, series in zip(ensured, existing_series):
            renamed[name] = Series(series._data[:], index=self.index[:], name=name)
        self._data = renamed
        self._columns_name = ensured.name

    def __getitem__(self, key):
        if isinstance(key, list):
            frame = DataFrame({name: self._data[name]._data for name in key}, index=self.index[:])
            frame._columns_name = self._columns_name
            return frame
        return self._data[key].copy()

    @property
    def values(self):
        """Return the frame data as a 2D NumPy array."""
        if not self._data:
            return np.empty((0, 0))
        columns = list(self.columns)
        data = []
        for row_idx in range(len(self.index)):
            data.append([self._data[col]._data[row_idx] for col in columns])
        try:
            return np.array(data, dtype=float)
        except (TypeError, ValueError):
            return np.array(data, dtype=object)

    def iterrows(self):
        column_names = list(self.columns)
        for position, label in enumerate(self.index):
            values = [self._data[name]._data[position] for name in column_names]
            yield label, Series(values, index=column_names, name=label)

    def __setitem__(self, key: str, value) -> None:
        if isinstance(value, Series):
            if value.index != self.index:
                raise ValueError("Mismatched index for assignment")
            series = value.copy()
            series.name = key
        else:
            values = list(value)
            if len(values) != len(self.index):
                raise ValueError("Length mismatch when assigning new column")
            series = Series(values, index=self.index[:], name=key)
        self._data[key] = series

    @property
    def empty(self) -> bool:
        return len(self.index) == 0

    def copy(self) -> "DataFrame":
        frame = DataFrame({name: series._data[:] for name, series in self._data.items()}, index=self.index[:])
        frame._columns_name = self._columns_name
        return frame

    def tail(self, n: int) -> "DataFrame":
        if n <= 0:
            frame = DataFrame({}, index=[])
            frame._columns_name = self._columns_name
            return frame
        start = max(0, len(self.index) - n)
        result = self.iloc[start:]
        result._columns_name = self._columns_name
        return result

    # ------------------------------------------------------------------
    # Mutating helpers used in the project code
    # ------------------------------------------------------------------
    def sort_index(
        self,
        axis: int = 0,
        ascending: bool = True,
        inplace: bool = False,
    ) -> "DataFrame" | None:
        """Return a new frame with the index sorted."""

        if axis not in (0, "index"):
            raise NotImplementedError("This shim only supports sorting the index")

        ordered_positions = sorted(
            enumerate(self.index),
            key=lambda item: item[1],
            reverse=not ascending,
        )

        new_index_values = [label for _, label in ordered_positions]
        new_index = _ensure_index(new_index_values, name=self.index.name)

        new_columns = {}
        for name, series in self._data.items():
            new_columns[name] = [series._data[pos] for pos, _ in ordered_positions]

        if inplace:
            self.index = new_index
            for name, values in new_columns.items():
                self._data[name] = Series(values, index=self.index[:], name=name)
            return None

        frame = DataFrame(new_columns, index=new_index)
        frame._columns_name = self._columns_name
        return frame

    def rename(self, *, columns: Mapping[str, str] | None = None, inplace: bool = False):
        if not columns:
            return None if inplace else self.copy()
        mapped = {}
        for name, series in self._data.items():
            new_name = columns.get(name, name)
            mapped[new_name] = Series(series._data[:], index=self.index[:], name=new_name)
        if inplace:
            self._data = mapped
            self._columns_name = self._columns_name
            return self
        frame = DataFrame({name: series._data[:] for name, series in mapped.items()}, index=self.index[:])
        frame._columns_name = self._columns_name
        return frame

    def set_index(self, column: str, inplace: bool = False):
        if column not in self._data:
            raise KeyError(column)
        new_index = self._data[column]._data[:]
        remaining = {name: series._data[:] for name, series in self._data.items() if name != column}
        if inplace:
            self.index = _ensure_index(new_index)
            self._data = {name: Series(values, index=self.index[:], name=name) for name, values in remaining.items()}
            return self
        frame = DataFrame(remaining, index=list(new_index))
        frame._columns_name = self._columns_name
        return frame

    def isnull(self) -> "DataFrame":
        frame = DataFrame({name: series.isnull()._data for name, series in self._data.items()}, index=self.index[:])
        frame._columns_name = self._columns_name
        return frame

    def any(self) -> Series:
        data = [self._data[name].any() for name in self.columns]
        return Series(data, index=self.columns, name=None)

    def max(self, axis: int | None = None) -> Series:
        if axis == 1:
            rows: List[float] = []
            for idx in range(len(self.index)):
                values = [self._data[col]._data[idx] for col in self.columns]
                finite = [float(v) for v in values if not _is_nan(v)]
                rows.append(max(finite) if finite else float("nan"))
            return Series(rows, index=self.index[:], name=None)
        column_index = self.columns
        data = [self._data[col].max() for col in column_index]
        return Series(data, index=column_index, name=None)

    @property
    def iloc(self):
        return _DataFrameILoc(self)


class _DataFrameILoc:
    def __init__(self, frame: DataFrame) -> None:
        self._frame = frame

    def __getitem__(self, key):
        if isinstance(key, slice):
            start, stop, step = key.indices(len(self._frame.index))
            new_index = _ensure_index([self._frame.index[i] for i in range(start, stop, step)], name=self._frame.index.name)
            data = {name: [series._data[i] for i in range(start, stop, step)] for name, series in self._frame._data.items()}
            frame = DataFrame(data, index=new_index)
            frame._columns_name = self._frame._columns_name
            return frame
        raise TypeError("Only slicing is supported in iloc")


def concat(objs: Sequence[Series | DataFrame], axis: int = 0) -> DataFrame:
    if axis != 1:
        raise ValueError("This lightweight concat only supports axis=1")
    if not objs:
        return DataFrame({}, index=[])
    first = objs[0]
    index = first.index[:] if isinstance(first, Series) else first.index[:]
    data: Dict[str, Iterable[object]] = {}
    for idx, obj in enumerate(objs):
        if isinstance(obj, Series):
            name = obj.name or f"col{idx}"
            data[name] = obj._data[:]
        elif isinstance(obj, DataFrame):
            for name in obj.columns:
                data[name] = obj._data[name]._data[:]
        else:  # pragma: no cover - unused
            raise TypeError("Unsupported object for concat")
    frame = DataFrame(data, index=index)
    if isinstance(first, DataFrame):
        frame._columns_name = first._columns_name
    else:
        frame._columns_name = None
    return frame


@classmethod
def _from_records(cls, records: Sequence[Mapping[str, object]]):
    if not records:
        return cls({}, index=[])
    keys: List[str] = []
    for record in records:
        for key in record:
            if key not in keys:
                keys.append(key)
    columns = {key: [] for key in keys}
    for record in records:
        for key in keys:
            columns[key].append(record.get(key))
    return cls(columns)


DataFrame.from_records = classmethod(_from_records)

del _from_records


def _coerce_value(value: str | None) -> object:
    """Best-effort conversion of CSV field values.

    The lightweight shim mirrors pandas' behaviour by interpreting blank values
    as ``NaN`` and attempting numeric conversion before falling back to the raw
    string.  The heuristics are intentionally conservative but sufficient for
    the data processed in the tests and application code.
    """

    if value in ("", None):
        return float("nan")
    try:
        # Try integer conversion first so we do not lose precision for whole
        # numbers.  If that fails, attempt a float conversion.
        as_int = int(value)
        if str(as_int) == value:
            return as_int
    except Exception:
        pass
    try:
        return float(value)
    except Exception:
        return value


def read_csv(path: str, index_col: str | int | None = None, **kwargs) -> "DataFrame":
    """Parse a CSV file into a :class:`DataFrame`.

    Only a very small subset of pandas' ``read_csv`` API is implemented –
    enough for the application code to load watchlists and historical price
    data.  Unsupported keyword arguments raise ``NotImplementedError`` so that
    unexpected usages surface clearly during testing.
    """

    unsupported = set(kwargs) - {"encoding", "newline"}
    if unsupported:
        raise NotImplementedError(f"Unsupported arguments: {', '.join(sorted(unsupported))}")

    encoding = kwargs.get("encoding", "utf-8")
    newline = kwargs.get("newline", "")

    with open(path, "r", encoding=encoding, newline=newline) as handle:
        reader = csv.DictReader(handle)
        fieldnames = list(reader.fieldnames or [])
        records: List[Dict[str, object]] = []
        for row in reader:
            converted = {key: _coerce_value(value) for key, value in row.items()}
            records.append(converted)

    frame = DataFrame.from_records(records)

    if index_col is None:
        return frame

    if isinstance(index_col, int):
        try:
            column_name = fieldnames[index_col]
        except (TypeError, IndexError):  # pragma: no cover - defensive
            raise KeyError(index_col)
    else:
        column_name = index_col

    if column_name not in frame.columns:
        raise KeyError(column_name)

    return frame.set_index(column_name, inplace=False)


__all__ = [
    "DataFrame",
    "NaT",
    "RangeIndex",
    "Series",
    "Timestamp",
    "concat",
    "date_range",
    "read_csv",
    "to_datetime",
]
<|MERGE_RESOLUTION|>--- conflicted
+++ resolved
@@ -81,79 +81,9 @@
     def copy(self) -> "Index":
         copied = Index(self, name=self.name, tz=self._tz)
         return copied
-<<<<<<< HEAD
-
-    def _debug_state(self) -> Dict[str, object]:  # pragma: no cover - debugging helper
-        sample = list(self[:5])
-        sample_types = sorted({type(value).__name__ for value in sample}) if sample else []
-        return {
-            "name": self.name,
-            "tz": self._tz,
-            "tz_type": type(self._tz).__name__ if self._tz is not None else None,
-            "length": len(self),
-            "sample": sample,
-            "sample_types": sample_types,
-        }
-
-    def __getattr__(self, attr):
-        debug_payload = self._debug_state()
-        debug_payload["requested_attr"] = attr
-        debug_payload["stack"] = "".join(traceback.format_stack(limit=6))
-        print(f"[pandas.Index DEBUG] Missing attribute lookup: {debug_payload}")
-        raise AttributeError(f"'Index' object has no attribute '{attr}'")
-
-    @property
-    def tz(self):  # pragma: no cover - minimal compatibility shim
-        return self._tz
-
-    def tz_localize(self, tz):  # pragma: no cover - compatibility helper with debug output
-        debug_details: Dict[str, object] = {
-            **self._debug_state(),
-            "incoming_tz": tz,
-            "has_existing_tz": self._tz is not None,
-        }
-        print(f"[pandas.Index DEBUG] tz_localize invoked: {debug_details}")
-
-        tzinfo = tz
-        if isinstance(tz, str):
-            if tz.upper() == "UTC":
-                tzinfo = _dt.timezone.utc
-            else:
-                try:  # pragma: no cover - depends on optional zoneinfo
-                    from zoneinfo import ZoneInfo
-
-                    tzinfo = ZoneInfo(tz)
-                except Exception:
-                    print(
-                        "[pandas.Index DEBUG] Unable to resolve timezone string; "
-                        "preserving original values"
-                    )
-                    tzinfo = None
-
-        if tzinfo is None:
-            print(
-                "[pandas.Index DEBUG] No timezone information available after tz_localize"
-            )
-            return self.copy()
-
-        localized_values: List[object] = []
-        for value in self:
-            if isinstance(value, _dt.datetime) and value.tzinfo is None:
-                localized_values.append(value.replace(tzinfo=tzinfo))
-            else:
-                localized_values.append(value)
-
-        result = Index(localized_values, name=self.name, tz=tzinfo)
-        print(
-            "[pandas.Index DEBUG] tz_localize returning new index:",
-            {"name": result.name, "tz": result._tz, "length": len(result)},
-        )
-        return result
-=======
 
     def __getattr__(self, attr):
         raise AttributeError(f"'Index' object has no attribute '{attr}'")
->>>>>>> fb540686
 
     @property
     def tz(self):  # pragma: no cover - minimal compatibility shim
