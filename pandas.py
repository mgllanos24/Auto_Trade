"""Very small, test oriented subset of the :mod:`pandas` API.

The real project depends on NumPy and pandas which are not available in the
execution environment.  The unit tests exercise a constrained subset of the
DataFrame and Series APIs which we re-implement here using plain Python data
structures.  Only the behaviour required by the tests is provided – the
implementation should be considered a compatibility shim rather than a drop-in
replacement for pandas.
"""
from __future__ import annotations

import datetime as _dt
import math
import sys
import traceback
from typing import Dict, Iterable, Iterator, List, Mapping, Sequence

import csv

import numpy as np

# Provide a ``__version__`` attribute so libraries performing runtime
# compatibility checks (such as scikit-learn) can operate without failing
# during import.  The value itself is not important for the test shim; any
# valid version string will suffice.
__version__ = "0.1.0"

NaT = None


def _is_nan(value: object) -> bool:
    if value is None:
        return True
    try:
        return math.isnan(float(value))
    except Exception:
        return False


def _is_scalar(value: object) -> bool:
    return isinstance(value, (int, float, str, bool)) or value is None


def _to_float(value: object) -> float:
    try:
        return float(value)
    except Exception:
        return float("nan")


class Index(list):  # pragma: no cover - simple container
    def __init__(
        self,
        data: Iterable[object] | None = None,
        name: str | None = None,
        tz: _dt.tzinfo | None = None,
    ):
        if data is None:
            values: List[object] = []
        else:
            values = list(data)
        super().__init__(values)
        self.name = name

        if tz is None:
            inferred_tz = None
            for value in values:
                tzinfo = getattr(value, "tzinfo", None)
                if tzinfo is not None:
                    inferred_tz = tzinfo
                    break
            tz = inferred_tz
        self._tz = tz

    def __getitem__(self, item):
        result = super().__getitem__(item)
        if isinstance(item, slice):
            return Index(result, name=self.name, tz=self._tz)
        return result

    def copy(self) -> "Index":
        copied = Index(self, name=self.name, tz=self._tz)
        return copied

    def __getattr__(self, attr):
        raise AttributeError(f"'Index' object has no attribute '{attr}'")
<<<<<<< HEAD

    @property
    def tz(self):  # pragma: no cover - minimal compatibility shim
        return self._tz

    def tz_localize(self, tz):  # pragma: no cover - compatibility helper with debug output
        debug_details: Dict[str, object] = {
            "name": self.name,
            "incoming_tz": tz,
            "has_existing_tz": self._tz is not None,
            "sample_values": list(self[:5]),
        }
        print(f"[pandas.Index DEBUG] tz_localize invoked: {debug_details}")

        tzinfo = tz
        if isinstance(tz, str):
            if tz.upper() == "UTC":
                tzinfo = _dt.timezone.utc
            else:
                try:  # pragma: no cover - depends on optional zoneinfo
                    from zoneinfo import ZoneInfo

                    tzinfo = ZoneInfo(tz)
                except Exception:
                    print(
                        "[pandas.Index DEBUG] Unable to resolve timezone string; "
                        "preserving original values"
                    )
                    tzinfo = None

        if tzinfo is None:
            print(
                "[pandas.Index DEBUG] No timezone information available after tz_localize"
            )
            return self.copy()

        localized_values: List[object] = []
        for value in self:
            if isinstance(value, _dt.datetime) and value.tzinfo is None:
                localized_values.append(value.replace(tzinfo=tzinfo))
            else:
                localized_values.append(value)

        return Index(localized_values, name=self.name, tz=tzinfo)
=======
>>>>>>> 34ec1f9e

    @property
    def tz(self):  # pragma: no cover - minimal compatibility shim
        return self._tz


class RangeIndex(Index):  # pragma: no cover - simple container
    def __init__(self, data: Iterable[object] | int | None = None, name: str | None = None):
        if data is None:
            values = []
        elif isinstance(data, int):
            values = range(data)
        else:
            values = data
        super().__init__(values, name=name)


def _ensure_index(values: Sequence[object] | Index, *, name: str | None = None) -> Index:
    if isinstance(values, Index):
        return values.copy()
    inferred_name = name if name is not None else getattr(values, "name", None)
    return Index(values, name=inferred_name)


class _TimestampFactory:
    _UNIT_MULTIPLIERS = {
        "s": 1,
        "ms": 1e-3,
        "us": 1e-6,
        "ns": 1e-9,
        "m": 60,
        "h": 3600,
        "d": 86400,
    }

    def __call__(self, value=None, *, unit: str | None = None):
        if unit is not None:
            if unit not in self._UNIT_MULTIPLIERS:
                raise ValueError(f"Unsupported unit '{unit}'")
            try:
                numeric_value = float(value)
            except (TypeError, ValueError):
                scaled_value = value
            else:
                scaled_value = numeric_value * self._UNIT_MULTIPLIERS[unit]
            value = scaled_value
        if value is None:
            return self.now()
        if isinstance(value, _dt.datetime):
            return value
        if isinstance(value, _dt.date):  # pragma: no cover - convenience
            return _dt.datetime.combine(value, _dt.time.min)
        if isinstance(value, (int, float)):
            return _dt.datetime.fromtimestamp(value)
        if isinstance(value, str):
            try:
                return _dt.datetime.fromisoformat(value)
            except ValueError:
                return self.now()
        return value

    @staticmethod
    def now():  # pragma: no cover - trivial
        return _dt.datetime.utcnow()

    @staticmethod
    def utcnow():  # pragma: no cover - trivial
        return _dt.datetime.utcnow()


Timestamp = _TimestampFactory()


def date_range(start: str, periods: int, freq: str = "D") -> List[_dt.datetime]:
    if isinstance(start, str):
        start_dt = _dt.datetime.fromisoformat(start)
    else:  # pragma: no cover - unused
        start_dt = start
    step = _dt.timedelta(days=1 if freq.upper().startswith("D") else 0)
    return [start_dt + step * i for i in range(periods)]


def to_datetime(values, utc: bool = False, unit: str | None = None):  # pragma: no cover - minimal helper
    def _unit_to_seconds(value):
        if unit is None:
            return value
        multipliers = {
            "s": 1,
            "ms": 1e-3,
            "us": 1e-6,
            "ns": 1e-9,
            "m": 60,
            "h": 3600,
            "d": 86400,
        }
        if unit not in multipliers:
            raise ValueError(f"Unsupported unit '{unit}'")
        try:
            numeric = float(value)
        except (TypeError, ValueError):
            return value
        return numeric * multipliers[unit]

    def _convert(value):
        scaled = _unit_to_seconds(value)
        ts = Timestamp(scaled)
        if utc and isinstance(ts, _dt.datetime):
            return ts.replace(tzinfo=_dt.timezone.utc)
        return ts

    if isinstance(values, Series):
        converted = [_convert(val) for val in values]
        return Series(converted, index=values.index[:], name=values.name)
    if isinstance(values, list):
        return [_convert(val) for val in values]
    return _convert(values)


class Series:
    def __init__(self, data: Iterable[object], index: Sequence[object] | None = None, name: str | None = None):
        self._data: List[object] = list(data)
        if index is None:
            self.index = range(len(self._data))
        else:
            self.index = index
        self.name = name

    @property
    def index(self) -> Index:
        return self._index

    @index.setter
    def index(self, new_index) -> None:
        ensured = _ensure_index(new_index)
        if len(ensured) != len(self._data):
            raise ValueError("Index length does not match data length")
        self._index = ensured

    # ------------------------------------------------------------------
    # Container protocol
    # ------------------------------------------------------------------
    def __len__(self) -> int:  # pragma: no cover - trivial
        return len(self._data)

    def __iter__(self) -> Iterator[object]:  # pragma: no cover - trivial
        return iter(self._data)

    def __getitem__(self, key):
        if isinstance(key, slice):  # pragma: no cover - simple container slicing
            return Series(self._data[key], index=self.index[key], name=self.name)

        if isinstance(key, int):  # pragma: no cover - trivial positional access
            return self._data[key]

        if key in self.index:
            position = self.index.index(key)
            return self._data[position]

        raise KeyError(key)

    @property
    def empty(self) -> bool:
        return len(self._data) == 0

    @property
    def values(self):
        """Return the underlying data as a NumPy array."""

        def _is_numeric(value: object) -> bool:
            return isinstance(value, (int, float)) or _is_nan(value)

        if all(_is_numeric(value) for value in self._data):
            return np.array([_to_float(value) for value in self._data], dtype=float)
        return np.array(self._data, dtype=object)

    # ------------------------------------------------------------------
    # Arithmetic helpers
    # ------------------------------------------------------------------
    def _binary_op(self, other, op) -> "Series":
        if isinstance(other, Series):
            values = other._data
            if len(values) != len(self._data):
                raise ValueError("Series length mismatch")
        else:
            values = [other] * len(self._data)
        result: List[float] = []
        for left, right in zip(self._data, values):
            if _is_nan(left) or _is_nan(right):
                result.append(float("nan"))
            else:
                result.append(op(_to_float(left), _to_float(right)))
        return Series(result, index=self.index[:], name=self.name)

    def __sub__(self, other) -> "Series":
        return self._binary_op(other, lambda a, b: a - b)

    def __rsub__(self, other) -> "Series":
        if isinstance(other, Series):
            return other.__sub__(self)
        filler = Series([other] * len(self._data), index=self.index[:], name=self.name)
        return filler.__sub__(self)

    def __add__(self, other) -> "Series":
        return self._binary_op(other, lambda a, b: a + b)

    def __radd__(self, other) -> "Series":  # pragma: no cover - symmetric
        return self.__add__(other)

    def __mul__(self, other) -> "Series":
        return self._binary_op(other, lambda a, b: a * b)

    def __rmul__(self, other) -> "Series":  # pragma: no cover - symmetric
        return self.__mul__(other)

    def __truediv__(self, other) -> "Series":
        def _div(a: float, b: float) -> float:
            return a / b if b != 0 else float("nan")

        return self._binary_op(other, _div)

    def __rtruediv__(self, other) -> "Series":
        if isinstance(other, Series):
            return other.__truediv__(self)
        filler = Series([other] * len(self._data), index=self.index[:], name=self.name)
        return filler.__truediv__(self)

    def __neg__(self) -> "Series":
        return Series([-_to_float(value) if not _is_nan(value) else float("nan") for value in self._data], index=self.index[:], name=self.name)

    # ------------------------------------------------------------------
    # Array like helpers
    # ------------------------------------------------------------------
    def copy(self) -> "Series":
        return Series(self._data[:], index=self.index[:], name=self.name)

    def tail(self, n: int) -> "Series":
        if n <= 0:
            return Series([], index=[], name=self.name)
        return Series(self._data[-n:], index=self.index[-n:], name=self.name)

    @property
    def iloc(self):
        return _SeriesILoc(self)

    def to_numpy(self) -> np.ndarray:
        return np.asarray([_to_float(value) for value in self._data])

    def mean(self) -> float:
        values = [_to_float(x) for x in self._data if not _is_nan(x)]
        if not values:
            return float("nan")
        return sum(values) / len(values)

    def max(self) -> float:
        values = [_to_float(x) for x in self._data if not _is_nan(x)]
        return max(values) if values else float("nan")

    def min(self) -> float:
        values = [_to_float(x) for x in self._data if not _is_nan(x)]
        return min(values) if values else float("nan")

    def diff(self) -> "Series":
        result: List[float] = []
        prev = None
        for value in self._data:
            if prev is None or _is_nan(prev) or _is_nan(value):
                result.append(float("nan"))
            else:
                result.append(_to_float(value) - _to_float(prev))
            prev = value
        return Series(result, index=self.index[:], name=self.name)

    def shift(self, periods: int) -> "Series":
        if periods >= 0:
            if periods == 0:
                data = self._data[:]
            elif periods >= len(self._data):
                data = [float("nan")] * len(self._data)
            else:
                filler = [float("nan")] * periods
                data = filler + self._data[:-periods]
        else:  # pragma: no cover - unused
            abs_periods = abs(periods)
            if abs_periods >= len(self._data):
                data = [float("nan")] * len(self._data)
            else:
                tail = self._data[abs_periods:]
                data = tail + [float("nan")] * abs_periods
        return Series(data, index=self.index[:], name=self.name)

    def clip(self, lower=None, upper=None) -> "Series":
        data: List[float] = []
        for value in self._data:
            val = _to_float(value)
            if lower is not None and val < lower:
                val = lower
            if upper is not None and val > upper:
                val = upper
            data.append(val)
        return Series(data, index=self.index[:], name=self.name)

    def abs(self) -> "Series":
        return Series([abs(_to_float(v)) for v in self._data], index=self.index[:], name=self.name)

    def replace(self, to_replace, value) -> "Series":
        targets = to_replace if isinstance(to_replace, (list, tuple, set)) else [to_replace]
        data = [value if elem in targets or (_is_nan(elem) and any(_is_nan(t) for t in targets)) else elem for elem in self._data]
        return Series(data, index=self.index[:], name=self.name)

    def fillna(self, value: float) -> "Series":
        data = [value if _is_nan(elem) else elem for elem in self._data]
        return Series(data, index=self.index[:], name=self.name)

    def isnull(self) -> "Series":
        return Series([_is_nan(elem) for elem in self._data], index=self.index[:], name=self.name)

    def any(self) -> bool:
        return any(bool(val) for val in self._data)

    def rolling(self, window: int, min_periods: int | None = None) -> "Rolling":
        return Rolling(self, window, min_periods)

    def ewm(self, span: int, adjust: bool = False) -> "EWM":
        return EWM(self, span, adjust=adjust)


class _SeriesILoc:
    def __init__(self, series: Series) -> None:
        self._series = series

    def __getitem__(self, key):
        if isinstance(key, slice):
            start, stop, step = key.indices(len(self._series))
            data = [self._series._data[i] for i in range(start, stop, step)]
            index = _ensure_index([self._series.index[i] for i in range(start, stop, step)], name=self._series.index.name)
            return Series(data, index=index, name=self._series.name)
        idx = key
        if idx < 0:
            idx += len(self._series._data)
        return self._series._data[idx]


class Rolling:
    def __init__(self, series: Series, window: int, min_periods: int | None) -> None:
        self.series = series
        self.window = max(int(window), 1)
        self.min_periods = self.window if min_periods is None else max(int(min_periods), 1)

    def _apply(self, func) -> Series:
        data: List[float] = []
        values = self.series._data
        for idx in range(len(values)):
            start = max(0, idx - self.window + 1)
            window_values = [_to_float(values[i]) for i in range(start, idx + 1) if not _is_nan(values[i])]
            if len(window_values) < self.min_periods:
                data.append(float("nan"))
            else:
                data.append(func(window_values))
        return Series(data, index=self.series.index[:], name=self.series.name)

    def mean(self) -> Series:
        return self._apply(lambda vals: sum(vals) / len(vals))

    def max(self) -> Series:
        return self._apply(lambda vals: max(vals))


class EWM:
    def __init__(self, series: Series, span: int, adjust: bool) -> None:
        self.series = series
        self.span = max(int(span), 1)
        self.adjust = adjust

    def mean(self) -> Series:
        alpha = 2 / (self.span + 1)
        ema = float("nan")
        data: List[float] = []
        for value in self.series._data:
            if _is_nan(value):
                data.append(float("nan"))
                continue
            val = _to_float(value)
            if _is_nan(ema):
                ema = val
            else:
                ema = alpha * val + (1 - alpha) * ema
            data.append(ema)
        return Series(data, index=self.series.index[:], name=self.series.name)


class DataFrame:
    def __init__(self, data: Mapping[str, Iterable[object]], index: Sequence[object] | None = None):
        if not data:
            self._data: Dict[str, Series] = {}
            self.index = index or []
            self._columns_name: str | None = None
            return

        inferred_length = None
        for values in data.values():
            if _is_scalar(values):
                continue
            current_length = len(list(values))
            if inferred_length is None:
                inferred_length = current_length
            elif inferred_length != current_length:
                raise ValueError("All columns must share the same length")
        if inferred_length is None:
            inferred_length = len(index) if index is not None else 0
        if index is None:
            self.index = range(inferred_length)
        else:
            ensured_index = _ensure_index(index)
            if len(ensured_index) != inferred_length:
                raise ValueError("Index length does not match data length")
            self.index = ensured_index

        def _ensure_list(values):
            if _is_scalar(values):
                return [values] * inferred_length
            as_list = list(values)
            if len(as_list) != inferred_length:
                raise ValueError("Column length mismatch")
            return as_list

        self._data = {
            name: Series(_ensure_list(values), index=self.index, name=name)
            for name, values in data.items()
        }
        self._columns_name: str | None = None

    @property
    def index(self) -> Index:
        return self._index

    @index.setter
    def index(self, new_index) -> None:
        self._index = _ensure_index(new_index)

    # ------------------------------------------------------------------
    # Container protocol
    # ------------------------------------------------------------------
    def __len__(self) -> int:  # pragma: no cover - trivial
        return len(self.index)

    @property
    def columns(self) -> Index:
        return Index(self._data.keys(), name=self._columns_name)

    @columns.setter
    def columns(self, new_columns) -> None:
        ensured = _ensure_index(new_columns)
        if len(ensured) != len(self._data):
            raise ValueError("Length mismatch when setting columns")
        existing_series = list(self._data.values())
        renamed: Dict[str, Series] = {}
        for name, series in zip(ensured, existing_series):
            renamed[name] = Series(series._data[:], index=self.index[:], name=name)
        self._data = renamed
        self._columns_name = ensured.name

    def __getitem__(self, key):
        if isinstance(key, list):
            frame = DataFrame({name: self._data[name]._data for name in key}, index=self.index[:])
            frame._columns_name = self._columns_name
            return frame
        return self._data[key].copy()

    @property
    def values(self):
        """Return the frame data as a 2D NumPy array."""
        if not self._data:
            return np.empty((0, 0))
        columns = list(self.columns)
        data = []
        for row_idx in range(len(self.index)):
            data.append([self._data[col]._data[row_idx] for col in columns])
        try:
            return np.array(data, dtype=float)
        except (TypeError, ValueError):
            return np.array(data, dtype=object)

    def iterrows(self):
        column_names = list(self.columns)
        for position, label in enumerate(self.index):
            values = [self._data[name]._data[position] for name in column_names]
            yield label, Series(values, index=column_names, name=label)

    def __setitem__(self, key: str, value) -> None:
        if isinstance(value, Series):
            if value.index != self.index:
                raise ValueError("Mismatched index for assignment")
            series = value.copy()
            series.name = key
        else:
            values = list(value)
            if len(values) != len(self.index):
                raise ValueError("Length mismatch when assigning new column")
            series = Series(values, index=self.index[:], name=key)
        self._data[key] = series

    @property
    def empty(self) -> bool:
        return len(self.index) == 0

    def copy(self) -> "DataFrame":
        frame = DataFrame({name: series._data[:] for name, series in self._data.items()}, index=self.index[:])
        frame._columns_name = self._columns_name
        return frame

    def tail(self, n: int) -> "DataFrame":
        if n <= 0:
            frame = DataFrame({}, index=[])
            frame._columns_name = self._columns_name
            return frame
        start = max(0, len(self.index) - n)
        result = self.iloc[start:]
        result._columns_name = self._columns_name
        return result

    # ------------------------------------------------------------------
    # Mutating helpers used in the project code
    # ------------------------------------------------------------------
    def sort_index(
        self,
        axis: int = 0,
        ascending: bool = True,
        inplace: bool = False,
    ) -> "DataFrame" | None:
        """Return a new frame with the index sorted."""

        if axis not in (0, "index"):
            raise NotImplementedError("This shim only supports sorting the index")

        ordered_positions = sorted(
            enumerate(self.index),
            key=lambda item: item[1],
            reverse=not ascending,
        )

        new_index_values = [label for _, label in ordered_positions]
        new_index = _ensure_index(new_index_values, name=self.index.name)

        new_columns = {}
        for name, series in self._data.items():
            new_columns[name] = [series._data[pos] for pos, _ in ordered_positions]

        if inplace:
            self.index = new_index
            for name, values in new_columns.items():
                self._data[name] = Series(values, index=self.index[:], name=name)
            return None

        frame = DataFrame(new_columns, index=new_index)
        frame._columns_name = self._columns_name
        return frame

    def rename(self, *, columns: Mapping[str, str] | None = None, inplace: bool = False):
        if not columns:
            return None if inplace else self.copy()
        mapped = {}
        for name, series in self._data.items():
            new_name = columns.get(name, name)
            mapped[new_name] = Series(series._data[:], index=self.index[:], name=new_name)
        if inplace:
            self._data = mapped
            self._columns_name = self._columns_name
            return self
        frame = DataFrame({name: series._data[:] for name, series in mapped.items()}, index=self.index[:])
        frame._columns_name = self._columns_name
        return frame

    def set_index(self, column: str, inplace: bool = False):
        if column not in self._data:
            raise KeyError(column)
        new_index = self._data[column]._data[:]
        remaining = {name: series._data[:] for name, series in self._data.items() if name != column}
        if inplace:
            self.index = _ensure_index(new_index)
            self._data = {name: Series(values, index=self.index[:], name=name) for name, values in remaining.items()}
            return self
        frame = DataFrame(remaining, index=list(new_index))
        frame._columns_name = self._columns_name
        return frame

    def isnull(self) -> "DataFrame":
        frame = DataFrame({name: series.isnull()._data for name, series in self._data.items()}, index=self.index[:])
        frame._columns_name = self._columns_name
        return frame

    def any(self) -> Series:
        data = [self._data[name].any() for name in self.columns]
        return Series(data, index=self.columns, name=None)

    def max(self, axis: int | None = None) -> Series:
        if axis == 1:
            rows: List[float] = []
            for idx in range(len(self.index)):
                values = [self._data[col]._data[idx] for col in self.columns]
                finite = [float(v) for v in values if not _is_nan(v)]
                rows.append(max(finite) if finite else float("nan"))
            return Series(rows, index=self.index[:], name=None)
        column_index = self.columns
        data = [self._data[col].max() for col in column_index]
        return Series(data, index=column_index, name=None)

    @property
    def iloc(self):
        return _DataFrameILoc(self)


class _DataFrameILoc:
    def __init__(self, frame: DataFrame) -> None:
        self._frame = frame

    def __getitem__(self, key):
        if isinstance(key, slice):
            start, stop, step = key.indices(len(self._frame.index))
            new_index = _ensure_index([self._frame.index[i] for i in range(start, stop, step)], name=self._frame.index.name)
            data = {name: [series._data[i] for i in range(start, stop, step)] for name, series in self._frame._data.items()}
            frame = DataFrame(data, index=new_index)
            frame._columns_name = self._frame._columns_name
            return frame
        raise TypeError("Only slicing is supported in iloc")


def concat(objs: Sequence[Series | DataFrame], axis: int = 0) -> DataFrame:
    if axis != 1:
        raise ValueError("This lightweight concat only supports axis=1")
    if not objs:
        return DataFrame({}, index=[])
    first = objs[0]
    index = first.index[:] if isinstance(first, Series) else first.index[:]
    data: Dict[str, Iterable[object]] = {}
    for idx, obj in enumerate(objs):
        if isinstance(obj, Series):
            name = obj.name or f"col{idx}"
            data[name] = obj._data[:]
        elif isinstance(obj, DataFrame):
            for name in obj.columns:
                data[name] = obj._data[name]._data[:]
        else:  # pragma: no cover - unused
            raise TypeError("Unsupported object for concat")
    frame = DataFrame(data, index=index)
    if isinstance(first, DataFrame):
        frame._columns_name = first._columns_name
    else:
        frame._columns_name = None
    return frame


@classmethod
def _from_records(cls, records: Sequence[Mapping[str, object]]):
    if not records:
        return cls({}, index=[])
    keys: List[str] = []
    for record in records:
        for key in record:
            if key not in keys:
                keys.append(key)
    columns = {key: [] for key in keys}
    for record in records:
        for key in keys:
            columns[key].append(record.get(key))
    return cls(columns)


DataFrame.from_records = classmethod(_from_records)

del _from_records


def _coerce_value(value: str | None) -> object:
    """Best-effort conversion of CSV field values.

    The lightweight shim mirrors pandas' behaviour by interpreting blank values
    as ``NaN`` and attempting numeric conversion before falling back to the raw
    string.  The heuristics are intentionally conservative but sufficient for
    the data processed in the tests and application code.
    """

    if value in ("", None):
        return float("nan")
    try:
        # Try integer conversion first so we do not lose precision for whole
        # numbers.  If that fails, attempt a float conversion.
        as_int = int(value)
        if str(as_int) == value:
            return as_int
    except Exception:
        pass
    try:
        return float(value)
    except Exception:
        return value


def read_csv(path: str, index_col: str | int | None = None, **kwargs) -> "DataFrame":
    """Parse a CSV file into a :class:`DataFrame`.

    Only a very small subset of pandas' ``read_csv`` API is implemented –
    enough for the application code to load watchlists and historical price
    data.  Unsupported keyword arguments raise ``NotImplementedError`` so that
    unexpected usages surface clearly during testing.
    """

    unsupported = set(kwargs) - {"encoding", "newline"}
    if unsupported:
        raise NotImplementedError(f"Unsupported arguments: {', '.join(sorted(unsupported))}")

    encoding = kwargs.get("encoding", "utf-8")
    newline = kwargs.get("newline", "")

    with open(path, "r", encoding=encoding, newline=newline) as handle:
        reader = csv.DictReader(handle)
        fieldnames = list(reader.fieldnames or [])
        records: List[Dict[str, object]] = []
        for row in reader:
            converted = {key: _coerce_value(value) for key, value in row.items()}
            records.append(converted)

    frame = DataFrame.from_records(records)

    if index_col is None:
        return frame

    if isinstance(index_col, int):
        try:
            column_name = fieldnames[index_col]
        except (TypeError, IndexError):  # pragma: no cover - defensive
            raise KeyError(index_col)
    else:
        column_name = index_col

    if column_name not in frame.columns:
        raise KeyError(column_name)

    return frame.set_index(column_name, inplace=False)


__all__ = [
    "DataFrame",
    "NaT",
    "RangeIndex",
    "Series",
    "Timestamp",
    "concat",
    "date_range",
    "read_csv",
    "to_datetime",
]
<|MERGE_RESOLUTION|>--- conflicted
+++ resolved
@@ -84,53 +84,6 @@
 
     def __getattr__(self, attr):
         raise AttributeError(f"'Index' object has no attribute '{attr}'")
-<<<<<<< HEAD
-
-    @property
-    def tz(self):  # pragma: no cover - minimal compatibility shim
-        return self._tz
-
-    def tz_localize(self, tz):  # pragma: no cover - compatibility helper with debug output
-        debug_details: Dict[str, object] = {
-            "name": self.name,
-            "incoming_tz": tz,
-            "has_existing_tz": self._tz is not None,
-            "sample_values": list(self[:5]),
-        }
-        print(f"[pandas.Index DEBUG] tz_localize invoked: {debug_details}")
-
-        tzinfo = tz
-        if isinstance(tz, str):
-            if tz.upper() == "UTC":
-                tzinfo = _dt.timezone.utc
-            else:
-                try:  # pragma: no cover - depends on optional zoneinfo
-                    from zoneinfo import ZoneInfo
-
-                    tzinfo = ZoneInfo(tz)
-                except Exception:
-                    print(
-                        "[pandas.Index DEBUG] Unable to resolve timezone string; "
-                        "preserving original values"
-                    )
-                    tzinfo = None
-
-        if tzinfo is None:
-            print(
-                "[pandas.Index DEBUG] No timezone information available after tz_localize"
-            )
-            return self.copy()
-
-        localized_values: List[object] = []
-        for value in self:
-            if isinstance(value, _dt.datetime) and value.tzinfo is None:
-                localized_values.append(value.replace(tzinfo=tzinfo))
-            else:
-                localized_values.append(value)
-
-        return Index(localized_values, name=self.name, tz=tzinfo)
-=======
->>>>>>> 34ec1f9e
 
     @property
     def tz(self):  # pragma: no cover - minimal compatibility shim
